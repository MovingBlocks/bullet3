--- conflicted
+++ resolved
@@ -38,15 +38,9 @@
                     :useOpenCL(true),
                     preferredOpenCLPlatformIndex(-1),
                     preferredOpenCLDeviceIndex(-1),
-<<<<<<< HEAD
-					arraySizeX(40),
-		arraySizeY(40),
-		arraySizeZ(40),
-=======
 					arraySizeX(10),
 		arraySizeY(10),
 		arraySizeZ(10),
->>>>>>> e0254539
 		m_useConcaveMesh(false),
 		gapX(14.3),
 		gapY(14.0),
