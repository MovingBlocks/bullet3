/*
Copyright (c) 2012 Advanced Micro Devices, Inc.  

This software is provided 'as-is', without any express or implied warranty.
In no event will the authors be held liable for any damages arising from the use of this software.
Permission is granted to anyone to use this software for any purpose, 
including commercial applications, and to alter it and redistribute it freely, 
subject to the following restrictions:

1. The origin of this software must not be misrepresented; you must not claim that you wrote the original software. If you use this software in a product, an acknowledgment in the product documentation would be appreciated but is not required.
2. Altered source versions must be plainly marked as such, and must not be misrepresented as being the original software.
3. This notice may not be removed or altered from any source distribution.
*/
//Originally written by Erwin Coumans



#include "OpenGLInclude.h"
#include "GLInstancingRenderer.h"

#include <string.h>
//#include "DemoSettings.h"
#include <stdio.h>
#include <assert.h>
#include "BulletCommon/btVector3.h"
#include "BulletCommon/btQuaternion.h"
#include "BulletCommon/btQuickprof.h"
#include "BulletCommon/btMatrix3x3.h"
#include "LoadShader.h"



//#include "../../opencl/gpu_rigidbody_pipeline/btGpuNarrowphaseAndSolver.h"//for m_maxNumObjectCapacity

static InternalDataRenderer* sData2;

struct btGraphicsInstance
{
	GLuint               m_cube_vao;
	GLuint               m_index_vbo;
	GLuint				m_texturehandle;

	int m_numIndices;
	int m_numVertices;

	int m_numGraphicsInstances;
	
	int m_instanceOffset;
	int m_vertexArrayOffset;
	int	m_primitiveType;

	btGraphicsInstance() :m_cube_vao(-1),m_index_vbo(-1),m_numIndices(-1),m_numVertices(-1),m_numGraphicsInstances(0),m_instanceOffset(0),m_vertexArrayOffset(0),m_primitiveType(BT_GL_TRIANGLES),m_texturehandle(0)
	{
	}

};




bool m_ortho = false;
int m_glutScreenWidth = 1024;
int m_glutScreenHeight = 768;

static GLfloat projectionMatrix[16];
static GLfloat modelviewMatrix[16];

static void checkError(const char *functionName)
{
    GLenum error;
    while (( error = glGetError() ) != GL_NO_ERROR)
    {
        fprintf (stderr, "GL error 0x%X detected in %s\n", error, functionName);
    }
}



extern int gShapeIndex;








#include "GLInstanceRendererInternalData.h"

struct InternalDataRenderer : public GLInstanceRendererInternalData
{


	btVector3 m_cameraPosition;
	btVector3 m_cameraTargetPosition;
	float m_cameraDistance;
	btVector3 m_cameraUp;
	float m_azi;
	float m_ele;

	float m_mouseXpos;
	float m_mouseYpos;
	bool m_mouseInitialized;
	int m_mouseButton;
	
	GLuint				m_defaultTexturehandle;

	InternalDataRenderer() :
		m_cameraPosition(btVector3(0,0,0)),
		m_cameraTargetPosition(btVector3(15,2,-24)),
		m_cameraDistance(150),
		m_cameraUp(0,1,0),
		m_azi(100.f),//135.f),
		//m_ele(25.f),
		m_ele(25.f),
		m_mouseInitialized(false),
		m_mouseButton(0)
	{
		

	}

	void wheelCallback( float deltax, float deltay)
    {
		if (!m_mouseButton)
		{
			if (btFabs(deltax)>btFabs(deltay))
			{
				m_azi -= deltax*0.1;
				
			} else
			{
				m_cameraDistance -= deltay*0.1;
				//btVector3 fwd = m_cameraTargetPosition-m_cameraPosition;
				//fwd.normalize();
				//m_cameraTargetPosition += fwd*deltay*0.1;
			}
        } else
		{
			if (btFabs(deltax)>btFabs(deltay))
			{
				btVector3 fwd = m_cameraTargetPosition-m_cameraPosition;
				btVector3 side = m_cameraUp.cross(fwd);
				side.normalize();
				m_cameraTargetPosition += side * deltax*0.1;

			} else
			{
				m_cameraTargetPosition -= m_cameraUp * deltay*0.1;

			}
		}
	}

	void mouseMoveCallback(float x, float y)
	{
		if (m_mouseButton)
		{
			float xDelta = x-m_mouseXpos;
			float yDelta = y-m_mouseYpos;
//			if (btFabs(xDelta)>btFabs(yDelta))
//			{
				m_azi += xDelta*0.1;
//			} else
//			{
				m_ele += yDelta*0.1;
//			}
		}
		
		m_mouseXpos = x;
		m_mouseYpos = y;
		m_mouseInitialized = true;
	}

	void mouseButtonCallback(int button, int state, float x, float y)
	{
		m_mouseButton=state;
		m_mouseXpos = x;
		m_mouseYpos = y;
		m_mouseInitialized = true;
	}
	void keyboardCallback(unsigned char key, int x, int y)
	{
		printf("world\n");
	}

};

struct	GLInstanceRendererInternalData* GLInstancingRenderer::getInternalData()
{
	return m_data;
}

void btDefaultWheelCallback(float deltax, float deltay)
{
	if (sData2)
		sData2->wheelCallback(deltax,deltay);
}
void btDefaultMouseButtonCallback(int button, int state, float x, float y)
{
	if (sData2)
		sData2->mouseButtonCallback(button, state, x, y);
}
void btDefaultMouseMoveCallback( float x, float y)
{
	if (sData2)
		sData2->mouseMoveCallback( x, y);
}

void btDefaultKeyboardCallback(int key, int state)
{
<<<<<<< HEAD
	//printf("world2\n");
=======
>>>>>>> 5c8c8e1c
}


static GLuint               instancingShader;        // The instancing renderer
static GLuint               instancingShaderPointSprite;        // The point sprite instancing renderer




static bool                 done = false;
static GLint                angle_loc = 0;
static GLint	ModelViewMatrix=0;
static GLint	ProjectionMatrix=0;
static GLint                uniform_texture_diffuse = 0;

static GLint	screenWidthPointSprite=0;
static GLint	ModelViewMatrixPointSprite=0;
static GLint	ProjectionMatrixPointSprite=0;
static GLint	uniform_texture_diffusePointSprite= 0;



GLInstancingRenderer::GLInstancingRenderer(int maxNumObjectCapacity, int maxShapeCapacityInBytes)
	:m_maxNumObjectCapacity(maxNumObjectCapacity),
	m_maxShapeCapacityInBytes(maxShapeCapacityInBytes),
	m_textureenabled(true),
	m_textureinitialized(false)
{

	m_data = new InternalDataRenderer;
	sData2 = m_data;

	m_data->m_instance_positions_ptr.resize(m_maxNumObjectCapacity*4);
	m_data->m_instance_quaternion_ptr.resize(m_maxNumObjectCapacity*4);
	m_data->m_instance_colors_ptr.resize(m_maxNumObjectCapacity*4);
	m_data->m_instance_scale_ptr.resize(m_maxNumObjectCapacity*3);

}

GLInstancingRenderer::~GLInstancingRenderer()
{
	for (int i=0;i<m_graphicsInstances.size();i++)
	{
		if (m_graphicsInstances[i]->m_index_vbo)
		{
			glDeleteBuffers(1,&m_graphicsInstances[i]->m_index_vbo);
		}
		if (m_graphicsInstances[i]->m_cube_vao)
		{
			glDeleteVertexArrays(1,&m_graphicsInstances[i]->m_cube_vao);
		}
	}
	sData2=0;

	if (m_data)
	{
		if (m_data->m_vbo)
			glDeleteBuffers(1,&m_data->m_vbo);
	}
	delete m_data;
}




//used for dynamic loading from disk (default switched off)
//#define MAX_SHADER_LENGTH   8192
//static GLubyte shaderText[MAX_SHADER_LENGTH];

static const char* vertexShader= \
"#version 330\n"
"precision highp float;\n"
"\n"
"\n"
"\n"
"layout (location = 0) in vec4 position;\n"
"layout (location = 1) in vec4 instance_position;\n"
"layout (location = 2) in vec4 instance_quaternion;\n"
"layout (location = 3) in vec2 uvcoords;\n"
"layout (location = 4) in vec3 vertexnormal;\n"
"layout (location = 5) in vec4 instance_color;\n"
"layout (location = 6) in vec3 instance_scale;\n"
"\n"
"\n"
"uniform float angle = 0.0;\n"
"uniform mat4 ModelViewMatrix;\n"
"uniform mat4 ProjectionMatrix;\n"
"\n"
"out Fragment\n"
"{\n"
"     vec4 color;\n"
"} fragment;\n"
"\n"
"out Vert\n"
"{\n"
"	vec2 texcoord;\n"
"} vert;\n"
"\n"
"\n"
"vec4 quatMul ( in vec4 q1, in vec4 q2 )\n"
"{\n"
"    vec3  im = q1.w * q2.xyz + q1.xyz * q2.w + cross ( q1.xyz, q2.xyz );\n"
"    vec4  dt = q1 * q2;\n"
"    float re = dot ( dt, vec4 ( -1.0, -1.0, -1.0, 1.0 ) );\n"
"    return vec4 ( im, re );\n"
"}\n"
"\n"
"vec4 quatFromAxisAngle(vec4 axis, in float angle)\n"
"{\n"
"    float cah = cos(angle*0.5);\n"
"    float sah = sin(angle*0.5);\n"
"	float d = inversesqrt(dot(axis,axis));\n"
"	vec4 q = vec4(axis.x*sah*d,axis.y*sah*d,axis.z*sah*d,cah);\n"
"	return q;\n"
"}\n"
"//\n"
"// vector rotation via quaternion\n"
"//\n"
"vec4 quatRotate3 ( in vec3 p, in vec4 q )\n"
"{\n"
"    vec4 temp = quatMul ( q, vec4 ( p, 0.0 ) );\n"
"    return quatMul ( temp, vec4 ( -q.x, -q.y, -q.z, q.w ) );\n"
"}\n"
"vec4 quatRotate ( in vec4 p, in vec4 q )\n"
"{\n"
"    vec4 temp = quatMul ( q, p );\n"
"    return quatMul ( temp, vec4 ( -q.x, -q.y, -q.z, q.w ) );\n"
"}\n"
"\n"
"out vec3 lightDir,normal,ambient;\n"
"\n"
"void main(void)\n"
"{\n"
"	vec4 q = instance_quaternion;\n"
"	ambient = vec3(0.3,.3,0.3);\n"
"		\n"
"		\n"
"	vec4 local_normal = (quatRotate3( vertexnormal,q));\n"
"	vec3 light_pos = vec3(-0.3,0.1,0.1);\n"
"	normal = local_normal.xyz;\n"//normalize(ModelViewMatrix * local_normal).xyz;\n"
"\n"
"	lightDir = normalize(light_pos);//gl_LightSource[0].position.xyz));\n"
"//	lightDir = normalize(vec3(gl_LightSource[0].position));\n"
"		\n"
"	vec4 axis = vec4(1,1,1,0);\n"
"	vec4 localcoord = quatRotate3( position.xyz*instance_scale,q);\n"
"	vec4 vertexPos = ProjectionMatrix * ModelViewMatrix *(instance_position+localcoord);\n"
"\n"
"	gl_Position = vertexPos;\n"
"	\n"
"	fragment.color = instance_color;\n"
"	vert.texcoord = uvcoords;\n"
"}\n"
;


static const char* fragmentShader= \
"#version 330\n"
"precision highp float;\n"
"\n"
"in Fragment\n"
"{\n"
"     vec4 color;\n"
"} fragment;\n"
"\n"
"in Vert\n"
"{\n"
"	vec2 texcoord;\n"
"} vert;\n"
"\n"
"uniform sampler2D Diffuse;\n"
"\n"
"in vec3 lightDir,normal,ambient;\n"
"\n"
"out vec4 color;\n"
"\n"
"void main_textured(void)\n"
"{\n"
"    color =  fragment.color;//texture2D(Diffuse,vert.texcoord);//fragment.color;\n"
"}\n"
"\n"
"void main(void)\n"
"{\n"
"    vec4 texel = fragment.color*texture(Diffuse,vert.texcoord);//fragment.color;\n"
"	vec3 ct,cf;\n"
"	float intensity,at,af;\n"
"	intensity = max(dot(lightDir,normalize(normal)),0);\n"
"	cf = intensity*vec3(1.0,1.0,1.0)+ambient;"
"	af = 1.0;\n"
"		\n"
"	ct = texel.rgb;\n"
"	at = texel.a;\n"
"		\n"
"	color  = vec4(ct * cf, at * af);	\n"
"}\n"
;


static const char* vertexShaderPointSprite= \
"#version 330\n"
"precision highp float;\n"
"\n"
"\n"
"\n"
"layout (location = 0) in vec4 position;\n"
"layout (location = 1) in vec4 instance_position;\n"
"layout (location = 3) in vec2 uvcoords;\n"
"layout (location = 4) in vec3 vertexnormal;\n"
"layout (location = 5) in vec4 instance_color;\n"
"layout (location = 6) in vec3 instance_scale;\n"
"\n"
"\n"
"uniform float screenWidth = 700.f;\n"
"uniform mat4 ModelViewMatrix;\n"
"uniform mat4 ProjectionMatrix;\n"
"\n"
"out Fragment\n"
"{\n"
"     vec4 color;\n"
"} fragment;\n"
"\n"
"\n"
"\n"
"//\n"
"// vector rotation via quaternion\n"
"//\n"
"\n"
"out vec3 ambient;\n"
"\n"
"void main(void)\n"
"{\n"
"	ambient = vec3(0.3,.3,0.3);\n"
"		\n"
"		\n"
"	vec4 axis = vec4(1,1,1,0);\n"
"	vec4 vertexPos = ProjectionMatrix * ModelViewMatrix *(instance_position);\n"
"	vec3 posEye = vec3(ModelViewMatrix * vec4(instance_position.xyz, 1.0));\n"
"   float dist = length(posEye);\n"
"	float pointRadius = 1.f;\n"
"    gl_PointSize = instance_scale.x * pointRadius * (screenWidth / dist);\n"
"\n"
"	gl_Position = vertexPos;\n"
"	\n"
"	fragment.color = instance_color;\n"
"}\n"
;


static const char* fragmentShaderPointSprite= \
"#version 330\n"
"precision highp float;\n"
"\n"
"in Fragment\n"
"{\n"
"     vec4 color;\n"
"} fragment;\n"
"\n"
"\n"
"in vec3 ambient;\n"
"\n"
"out vec4 color;\n"
"\n"
"void main_textured(void)\n"
"{\n"
"    color =  fragment.color;//texture2D(Diffuse,vert.texcoord);//fragment.color;\n"
"}\n"
"\n"
"void main(void)\n"
"{\n"
"	vec3 N;\n"
"	N.xy = gl_PointCoord.st*vec2(2.0, -2.0) + vec2(-1.0, 1.0);\n"
"    float mag = dot(N.xy, N.xy);\n"
"    if (mag > 1.0) discard; \n"
"    vec4 texel = vec4(1,0,0,1);\n"//fragment.color*texture(Diffuse,vert.texcoord);//fragment.color;\n"
"	vec3 ct;\n"
"	float at,af;\n"
"	af = 1.0;\n"
"		\n"
"	ct = texel.rgb;\n"
"	at = texel.a;\n"
"		\n"
" vec3 lightDir= vec3(1,0,0);\n"
"	float diffuse = max(0.0, dot(lightDir, N));\n"
"	color  = vec4(ct * diffuse, at * af);	\n"
"}\n"
;



void GLInstancingRenderer::writeSingleInstanceTransformToCPU(float* position, float* orientation, int srcIndex)
{
	m_data->m_instance_positions_ptr[srcIndex*4+0]=position[0];
	m_data->m_instance_positions_ptr[srcIndex*4+1]=position[1];
	m_data->m_instance_positions_ptr[srcIndex*4+2]=position[2];
	m_data->m_instance_positions_ptr[srcIndex*4+3]=1;

	m_data->m_instance_quaternion_ptr[srcIndex*4+0]=orientation[0];
	m_data->m_instance_quaternion_ptr[srcIndex*4+1]=orientation[1];
	m_data->m_instance_quaternion_ptr[srcIndex*4+2]=orientation[2];
	m_data->m_instance_quaternion_ptr[srcIndex*4+3]=orientation[3];

/*	m_data->m_instance_colors_ptr[srcIndex*4+0]=color[0];
	m_data->m_instance_colors_ptr[srcIndex*4+1]=color[1];
	m_data->m_instance_colors_ptr[srcIndex*4+2]=color[2];
	m_data->m_instance_colors_ptr[srcIndex*4+3]=color[3];
	*/
}


void GLInstancingRenderer::writeSingleInstanceColorToCPU(float* color, int srcIndex)
{

	m_data->m_instance_colors_ptr[srcIndex*4+0]=color[0];
	m_data->m_instance_colors_ptr[srcIndex*4+1]=color[1];
	m_data->m_instance_colors_ptr[srcIndex*4+2]=color[2];
	m_data->m_instance_colors_ptr[srcIndex*4+3]=color[3];
}



void GLInstancingRenderer::writeSingleInstanceTransformToGPU(float* position, float* orientation, int objectIndex)
{
	glBindBuffer(GL_ARRAY_BUFFER, m_data->m_vbo);
	glFlush();

	char* orgBase =  (char*)glMapBuffer( GL_ARRAY_BUFFER,GL_READ_WRITE);
	//btGraphicsInstance* gfxObj = m_graphicsInstances[k];
	int totalNumInstances= 0;
	for (int k=0;k<m_graphicsInstances.size();k++)
	{
		btGraphicsInstance* gfxObj = m_graphicsInstances[k];
		totalNumInstances+=gfxObj->m_numGraphicsInstances;
	}

	int POSITION_BUFFER_SIZE = (totalNumInstances*sizeof(float)*4);

	char* base = orgBase;

	float* positions = (float*)(base+m_maxShapeCapacityInBytes);
	float* orientations = (float*)(base+m_maxShapeCapacityInBytes + POSITION_BUFFER_SIZE);


	positions[objectIndex*4] = position[0];
	positions[objectIndex*4+1] = position[1];
	positions[objectIndex*4+2] = position[2];
	positions[objectIndex*4+3] = position[3];

	orientations [objectIndex*4] = orientation[0];
	orientations [objectIndex*4+1] = orientation[1];
	orientations [objectIndex*4+2] = orientation[2];
	orientations [objectIndex*4+3] = orientation[3];

	glUnmapBuffer( GL_ARRAY_BUFFER);
	glFlush();
}


void GLInstancingRenderer::writeTransforms()
{
	
	glBindBuffer(GL_ARRAY_BUFFER, m_data->m_vbo);
	glFlush();
	
	char* orgBase =  (char*)glMapBuffer( GL_ARRAY_BUFFER,GL_READ_WRITE);
	if (orgBase)
	{
		

		int totalNumInstances= 0;

		for (int k=0;k<m_graphicsInstances.size();k++)
		{
			btGraphicsInstance* gfxObj = m_graphicsInstances[k];
			totalNumInstances+=gfxObj->m_numGraphicsInstances;
		}

		m_data->m_totalNumInstances = totalNumInstances;

		for (int k=0;k<m_graphicsInstances.size();k++)
		{
			//int k=0;
			btGraphicsInstance* gfxObj = m_graphicsInstances[k];

	

			int POSITION_BUFFER_SIZE = (totalNumInstances*sizeof(float)*4);
			int ORIENTATION_BUFFER_SIZE = (totalNumInstances*sizeof(float)*4);
			int COLOR_BUFFER_SIZE = (totalNumInstances*sizeof(float)*4);
		//	int SCALE_BUFFER_SIZE = (totalNumInstances*sizeof(float)*3);

			char* base = orgBase;

			float* positions = (float*)(base+m_maxShapeCapacityInBytes);
			float* orientations = (float*)(base+m_maxShapeCapacityInBytes + POSITION_BUFFER_SIZE);
			float* colors= (float*)(base+m_maxShapeCapacityInBytes + POSITION_BUFFER_SIZE+ORIENTATION_BUFFER_SIZE);
			float* scaling= (float*)(base+m_maxShapeCapacityInBytes + POSITION_BUFFER_SIZE+ORIENTATION_BUFFER_SIZE+COLOR_BUFFER_SIZE);

			//static int offset=0;
			//offset++;


			for (int i=0;i<gfxObj->m_numGraphicsInstances;i++)
			{

				int srcIndex=i+gfxObj->m_instanceOffset;

				positions[srcIndex*4] = m_data->m_instance_positions_ptr[srcIndex*4];
				positions[srcIndex*4+1] = m_data->m_instance_positions_ptr[srcIndex*4+1];
				positions[srcIndex*4+2] = m_data->m_instance_positions_ptr[srcIndex*4+2];
				positions[srcIndex*4+3] = m_data->m_instance_positions_ptr[srcIndex*4+3];

				orientations[srcIndex*4]=m_data->m_instance_quaternion_ptr[srcIndex*4];
				orientations[srcIndex*4+1]=m_data->m_instance_quaternion_ptr[srcIndex*4+1];
				orientations[srcIndex*4+2]=m_data->m_instance_quaternion_ptr[srcIndex*4+2];
				orientations[srcIndex*4+3]=m_data->m_instance_quaternion_ptr[srcIndex*4+3];

				colors[srcIndex*4]=m_data->m_instance_colors_ptr[srcIndex*4];
				colors[srcIndex*4+1]=m_data->m_instance_colors_ptr[srcIndex*4+1];
				colors[srcIndex*4+2]=m_data->m_instance_colors_ptr[srcIndex*4+2];
				colors[srcIndex*4+3]=m_data->m_instance_colors_ptr[srcIndex*4+3];

				scaling[srcIndex*3]=m_data->m_instance_scale_ptr[srcIndex*3];
				scaling[srcIndex*3+1]=m_data->m_instance_scale_ptr[srcIndex*3+1];
				scaling[srcIndex*3+2]=m_data->m_instance_scale_ptr[srcIndex*3+2];
	
			}
		}
	} else
	{
		printf("ERROR glMapBuffer failed\n");
	}
	glUnmapBuffer( GL_ARRAY_BUFFER);
	//if this glFinish is removed, the animation is not always working/blocks
	//@todo: figure out why
	glFlush();
	glBindBuffer(GL_ARRAY_BUFFER, 0);//m_data->m_vbo);

    GLint err = glGetError();
    assert(err==GL_NO_ERROR);
    
}


int GLInstancingRenderer::registerGraphicsInstance(int shapeIndex, const float* position, const float* quaternion, const float* color, const float* scaling)
{
	btAssert(shapeIndex == (m_graphicsInstances.size()-1));
	btAssert(m_graphicsInstances.size()<m_maxNumObjectCapacity-1);

	btGraphicsInstance* gfxObj = m_graphicsInstances[shapeIndex];

	int index = gfxObj->m_numGraphicsInstances + gfxObj->m_instanceOffset;
	


	m_data->m_instance_positions_ptr[index*4]=position[0];
	m_data->m_instance_positions_ptr[index*4+1]=position[1];
	m_data->m_instance_positions_ptr[index*4+2]=position[2];
	m_data->m_instance_positions_ptr[index*4+3]=1;

	m_data->m_instance_quaternion_ptr[index*4]=quaternion[0];
	m_data->m_instance_quaternion_ptr[index*4+1]=quaternion[1];
	m_data->m_instance_quaternion_ptr[index*4+2]=quaternion[2];
	m_data->m_instance_quaternion_ptr[index*4+3]=quaternion[3];

	m_data->m_instance_colors_ptr[index*4]=color[0];
	m_data->m_instance_colors_ptr[index*4+1]=color[1];
	m_data->m_instance_colors_ptr[index*4+2]=color[2];
	m_data->m_instance_colors_ptr[index*4+3]=color[3];

	m_data->m_instance_scale_ptr[index*3] = scaling[0];
	m_data->m_instance_scale_ptr[index*3+1] = scaling[1];
	m_data->m_instance_scale_ptr[index*3+2] = scaling[2];

	gfxObj->m_numGraphicsInstances++;
	return gfxObj->m_numGraphicsInstances;
}


int GLInstancingRenderer::registerShape(const float* vertices, int numvertices, const int* indices, int numIndices,int primitiveType)
{
	btGraphicsInstance* gfxObj = new btGraphicsInstance;
	gfxObj->m_primitiveType = primitiveType;
	
	if (m_graphicsInstances.size())
	{
		btGraphicsInstance* prevObj = m_graphicsInstances[m_graphicsInstances.size()-1];
		gfxObj->m_instanceOffset = prevObj->m_instanceOffset + prevObj->m_numGraphicsInstances;
		gfxObj->m_vertexArrayOffset = prevObj->m_vertexArrayOffset + prevObj->m_numVertices;
	} else
	{
		gfxObj->m_instanceOffset = 0;
	}

	m_graphicsInstances.push_back(gfxObj);
	gfxObj->m_numIndices = numIndices;
	gfxObj->m_numVertices = numvertices;
	
	
	glBindBuffer(GL_ARRAY_BUFFER, m_data->m_vbo);
	char* dest=  (char*)glMapBuffer( GL_ARRAY_BUFFER,GL_WRITE_ONLY);//GL_WRITE_ONLY
	int vertexStrideInBytes = 9*sizeof(float);
	int sz = numvertices*vertexStrideInBytes;
	memcpy(dest+vertexStrideInBytes*gfxObj->m_vertexArrayOffset,vertices,sz);
	glUnmapBuffer( GL_ARRAY_BUFFER);

	glGenBuffers(1, &gfxObj->m_index_vbo);

	glBindBuffer(GL_ELEMENT_ARRAY_BUFFER, gfxObj->m_index_vbo);
	int indexBufferSizeInBytes = gfxObj->m_numIndices*sizeof(int);

	glBufferData(GL_ELEMENT_ARRAY_BUFFER, indexBufferSizeInBytes, NULL, GL_STATIC_DRAW);
	glBufferSubData(GL_ELEMENT_ARRAY_BUFFER,0,indexBufferSizeInBytes,indices);
	glBindBuffer(GL_ELEMENT_ARRAY_BUFFER, 0);
	
	glGenVertexArrays(1, &gfxObj->m_cube_vao);
	glBindVertexArray(gfxObj->m_cube_vao);
	glBindBuffer(GL_ARRAY_BUFFER, m_data->m_vbo);
	glBindVertexArray(0);
	glBindBuffer(GL_ARRAY_BUFFER,0);
	glBindVertexArray(0);

	
	return m_graphicsInstances.size()-1;
}




void GLInstancingRenderer::InitShaders()
{
	
	int POSITION_BUFFER_SIZE = (m_maxNumObjectCapacity*sizeof(float)*4);
	int ORIENTATION_BUFFER_SIZE = (m_maxNumObjectCapacity*sizeof(float)*4);
	int COLOR_BUFFER_SIZE = (m_maxNumObjectCapacity*sizeof(float)*4);
	int SCALE_BUFFER_SIZE = (m_maxNumObjectCapacity*sizeof(float)*3);



	instancingShaderPointSprite = gltLoadShaderPair(vertexShaderPointSprite,fragmentShaderPointSprite);
	glUseProgram(instancingShaderPointSprite);
	ModelViewMatrixPointSprite = glGetUniformLocation(instancingShaderPointSprite, "ModelViewMatrix");
	ProjectionMatrixPointSprite = glGetUniformLocation(instancingShaderPointSprite, "ProjectionMatrix");
	screenWidthPointSprite = glGetUniformLocation(instancingShaderPointSprite, "screenWidth");
	

	instancingShader = gltLoadShaderPair(vertexShader,fragmentShader);
	glLinkProgram(instancingShader);
	glUseProgram(instancingShader);
	angle_loc = glGetUniformLocation(instancingShader, "angle");
	ModelViewMatrix = glGetUniformLocation(instancingShader, "ModelViewMatrix");
	ProjectionMatrix = glGetUniformLocation(instancingShader, "ProjectionMatrix");
	uniform_texture_diffuse = glGetUniformLocation(instancingShader, "Diffuse");
	glUseProgram(0);
	
	


	//GLuint offset = 0;

	glGenBuffers(1, &m_data->m_vbo);
    checkError("glGenBuffers");

	glBindBuffer(GL_ARRAY_BUFFER, m_data->m_vbo);


	int size = m_maxShapeCapacityInBytes  + POSITION_BUFFER_SIZE+ORIENTATION_BUFFER_SIZE+COLOR_BUFFER_SIZE+SCALE_BUFFER_SIZE;
	m_data->m_vboSize = size;

	glBufferData(GL_ARRAY_BUFFER, size, 0, GL_DYNAMIC_DRAW);//GL_STATIC_DRAW);

	glBindBuffer(GL_ARRAY_BUFFER,0);
	glBindVertexArray(0);

	glBindBuffer(GL_ELEMENT_ARRAY_BUFFER, 0);
	

}




void GLInstancingRenderer::init()
{
	GLint err = glGetError();
    assert(err==GL_NO_ERROR);
    
    err = glGetError();
	assert(err==GL_NO_ERROR);
    
	glEnable(GL_DEPTH_TEST);
	glDepthFunc(GL_LESS);

    err = glGetError();
	assert(err==GL_NO_ERROR);
    
	glClearColor(float(0.7),float(0.7),float(0.7),float(0));
	
    err = glGetError();
	assert(err==GL_NO_ERROR);

	
    err = glGetError();
	assert(err==GL_NO_ERROR);
    
	{
		BT_PROFILE("texture");
		if(m_textureenabled)
		{
			if(!m_textureinitialized)
			{
				glActiveTexture(GL_TEXTURE0);

				GLubyte*	image=new GLubyte[256*256*3];
				for(int y=0;y<256;++y)
				{
//					const int	t=y>>5;
					GLubyte*	pi=image+y*256*3;
					for(int x=0;x<256;++x)
					{
						if (x<2||y<2||x>253||y>253)
						{
							pi[0]=0;
							pi[1]=0;
							pi[2]=0;
						} else
						{
							pi[0]=255;
							pi[1]=255;
							pi[2]=255;
						}

						/*
						const int		s=x>>5;
						const GLubyte	b=180;					
						GLubyte			c=b+((s+t&1)&1)*(255-b);
						pi[0]=c;
						pi[1]=c;
						pi[2]=c;
						*/

						pi+=3;
					}
				}

				glGenTextures(1,(GLuint*)&m_data->m_defaultTexturehandle);
				glBindTexture(GL_TEXTURE_2D,m_data->m_defaultTexturehandle);
				err = glGetError();
				assert(err==GL_NO_ERROR);
	#if 0

				glTexEnvf(GL_TEXTURE_ENV,GL_TEXTURE_ENV_MODE,GL_MODULATE);
				err = glGetError();
				assert(err==GL_NO_ERROR);
            
				glTexParameterf(GL_TEXTURE_2D,GL_TEXTURE_MIN_FILTER,GL_LINEAR_MIPMAP_LINEAR);
				err = glGetError();
				assert(err==GL_NO_ERROR);
            
				glTexParameterf(GL_TEXTURE_2D,GL_TEXTURE_MAG_FILTER,GL_LINEAR);
				err = glGetError();
				assert(err==GL_NO_ERROR);
            
				glTexParameterf(GL_TEXTURE_2D,GL_TEXTURE_WRAP_S,GL_REPEAT);
				err = glGetError();
				assert(err==GL_NO_ERROR);
            
				glTexParameterf(GL_TEXTURE_2D,GL_TEXTURE_WRAP_T,GL_REPEAT);
				err = glGetError();
				assert(err==GL_NO_ERROR);
            
          
	#endif
				 err = glGetError();
				assert(err==GL_NO_ERROR);
				glTexImage2D(GL_TEXTURE_2D, 0, GL_RGB, 256,256,0,GL_RGB,GL_UNSIGNED_BYTE,image);
				glGenerateMipmap(GL_TEXTURE_2D);
			
				err = glGetError();
				assert(err==GL_NO_ERROR);
            
				delete[] image;
				m_textureinitialized=true;
			}
			
			err = glGetError();
			assert(err==GL_NO_ERROR);
        
			glBindTexture(GL_TEXTURE_2D,m_data->m_defaultTexturehandle);
			err = glGetError();
			assert(err==GL_NO_ERROR);
        

		} else
		{
			glDisable(GL_TEXTURE_2D);
			err = glGetError();
			assert(err==GL_NO_ERROR);
		}
	}
	//glEnable(GL_COLOR_MATERIAL);
	 
	err = glGetError();
	assert(err==GL_NO_ERROR);

	//	  glEnable(GL_CULL_FACE);
	//	  glCullFace(GL_BACK);
}


void    btCreateFrustum(
                        float left,
                        float right,
                        float bottom,
                        float top,
                        float nearVal,
                        float farVal,
                        float frustum[16])
{
    
    frustum[0*4+0] = (float(2) * nearVal) / (right - left);
    frustum[0*4+1] = float(0);
    frustum[0*4+2] = float(0);
    frustum[0*4+3] = float(0);
    
    frustum[1*4+0] = float(0);
    frustum[1*4+1] = (float(2) * nearVal) / (top - bottom);
    frustum[1*4+2] = float(0);
    frustum[1*4+3] = float(0);
    
    frustum[2*4+0] = (right + left) / (right - left);
    frustum[2*4+1] = (top + bottom) / (top - bottom);
    frustum[2*4+2] = -(farVal + nearVal) / (farVal - nearVal);
    frustum[2*4+3] = float(-1);
    
    frustum[3*4+0] = float(0);
    frustum[3*4+1] = float(0);
    frustum[3*4+2] = -(float(2) * farVal * nearVal) / (farVal - nearVal);
    frustum[3*4+3] = float(0);
    
}



void    btCreateLookAt(const btVector3& eye, const btVector3& center,const btVector3& up, GLfloat result[16])
{
    btVector3 f = (center - eye).normalized();
    btVector3 u = up.normalized();
    btVector3 s = (f.cross(u)).normalized();
    u = s.cross(f);
    
    result[0*4+0] = s.x();
    result[1*4+0] = s.y();
    result[2*4+0] = s.z();
    result[0*4+1] = u.x();
    result[1*4+1] = u.y();
    result[2*4+1] = u.z();
    result[0*4+2] =-f.x();
    result[1*4+2] =-f.y();
    result[2*4+2] =-f.z();
    
    result[3*4+0] = -s.dot(eye);
    result[3*4+1] = -u.dot(eye);
    result[3*4+2] = f.dot(eye);
    result[3*4+3] = 1.f;
}


void	GLInstancingRenderer::resize(int width, int height)
{
	m_glutScreenWidth = width;
	m_glutScreenHeight = height;
}

void GLInstancingRenderer::updateCamera() 
{

    GLint err = glGetError();
    assert(err==GL_NO_ERROR);
    

	int m_forwardAxis(2);

    float m_frustumZNear=1;
    float m_frustumZFar=10000.f;
    

//    m_azi=m_azi+0.01;
	btScalar rele = m_data->m_ele * btScalar(0.01745329251994329547);// rads per deg
	btScalar razi = m_data->m_azi * btScalar(0.01745329251994329547);// rads per deg


	btQuaternion rot(m_data->m_cameraUp,razi);


	btVector3 eyePos(0,0,0);
	eyePos[m_forwardAxis] = -m_data->m_cameraDistance;

	btVector3 forward(eyePos[0],eyePos[1],eyePos[2]);
	if (forward.length2() < SIMD_EPSILON)
	{
		forward.setValue(1.f,0.f,0.f);
	}
	btVector3 right = m_data->m_cameraUp.cross(forward);
	btQuaternion roll(right,-rele);

	eyePos = btMatrix3x3(rot) * btMatrix3x3(roll) * eyePos;

	m_data->m_cameraPosition[0] = eyePos.getX();
	m_data->m_cameraPosition[1] = eyePos.getY();
	m_data->m_cameraPosition[2] = eyePos.getZ();
	m_data->m_cameraPosition += m_data->m_cameraTargetPosition;

	if (m_glutScreenWidth == 0 && m_glutScreenHeight == 0)
		return;

	btScalar aspect;
	btVector3 extents;

	aspect = m_glutScreenWidth / (btScalar)m_glutScreenHeight;
	extents.setValue(aspect * 1.0f, 1.0f,0);
	
	
	if (m_ortho)
	{
		// reset matrix
		
		
		extents *= m_data->m_cameraDistance;
		//btVector3 lower = m_data->m_cameraTargetPosition - extents;
		//btVector3 upper = m_data->m_cameraTargetPosition + extents;
		//gluOrtho2D(lower.x, upper.x, lower.y, upper.y);
				//glTranslatef(100,210,0);
	} else
	{
//		glFrustum (-aspect, aspect, -1.0, 1.0, 1.0, 10000.0);
	}
    
    
    if (m_glutScreenWidth > m_glutScreenHeight)
    {
        btCreateFrustum(-aspect * m_frustumZNear, aspect * m_frustumZNear, -m_frustumZNear, m_frustumZNear, m_frustumZNear, m_frustumZFar,projectionMatrix);
    } else
    {
        btCreateFrustum(-aspect * m_frustumZNear, aspect * m_frustumZNear, -m_frustumZNear, m_frustumZNear, m_frustumZNear, m_frustumZFar,projectionMatrix);
    }

    btCreateLookAt(m_data->m_cameraPosition,m_data->m_cameraTargetPosition,m_data->m_cameraUp,modelviewMatrix);
    

}


void	GLInstancingRenderer::getCameraPosition(float cameraPos[4])
{
	cameraPos[0] = m_data->m_cameraPosition.x();
	cameraPos[1] = m_data->m_cameraPosition.y();
	cameraPos[2] = m_data->m_cameraPosition.z();
	cameraPos[3] = 1.f;
}

void	GLInstancingRenderer::setCameraDistance(float dist)
{
	m_data->m_cameraDistance = dist;
}

void	GLInstancingRenderer::setCameraYaw(float yaw)
{
	m_data->m_ele = yaw;
}
void	GLInstancingRenderer::setCameraPitch(float pitch)
{
	m_data->m_azi = pitch;
}

void	GLInstancingRenderer::setCameraTargetPosition(float cameraPos[4])
{
		m_data->m_cameraTargetPosition = btVector3(cameraPos[0],cameraPos[1],cameraPos[2]);
}

void	GLInstancingRenderer::getCameraTargetPosition(float cameraPos[4]) const
{
	cameraPos[0] = m_data->m_cameraTargetPosition.x();
	cameraPos[1] = m_data->m_cameraTargetPosition.y();
	cameraPos[2] = m_data->m_cameraTargetPosition.z();
}


float	GLInstancingRenderer::getCameraDistance() const
{
	return m_data->m_cameraDistance;
}


void GLInstancingRenderer::getMouseDirection(float* dir, int x, int y)
{
	float top = 1.f;
	float bottom = -1.f;
	float nearPlane = 1.f;
	float tanFov = (top-bottom)*0.5f / nearPlane;
	float fov = btScalar(2.0) * btAtan(tanFov);

	btVector3	rayFrom = m_data->m_cameraPosition;
	btVector3 rayForward = (m_data->m_cameraTargetPosition-m_data->m_cameraPosition);
	rayForward.normalize();
	float farPlane = 10000.f;
	rayForward*= farPlane;

	btVector3 rightOffset;
	btVector3 vertical = m_data->m_cameraUp;

	btVector3 hor;
	hor = rayForward.cross(vertical);
	hor.normalize();
	vertical = hor.cross(rayForward);
	vertical.normalize();

	float tanfov = tanf(0.5f*fov);


	hor *= 2.f * farPlane * tanfov;
	vertical *= 2.f * farPlane * tanfov;

	btScalar aspect;
	
	aspect = m_glutScreenWidth / (btScalar)m_glutScreenHeight;
	
	hor*=aspect;


	btVector3 rayToCenter = rayFrom + rayForward;
	btVector3 dHor = hor * 1.f/float(m_glutScreenWidth);
	btVector3 dVert = vertical * 1.f/float(m_glutScreenHeight);


	btVector3 rayTo = rayToCenter - 0.5f * hor + 0.5f * vertical;
	rayTo += btScalar(x) * dHor;
	rayTo -= btScalar(y) * dVert;

	dir[0] = rayTo[0];
	dir[1] = rayTo[1];
	dir[2] = rayTo[2];

}


void GLInstancingRenderer::RenderScene(void)
{
	 BT_PROFILE("GLInstancingRenderer::RenderScene");

	 {
		BT_PROFILE("init");
		init();
	 }

    GLint err = glGetError();
    assert(err==GL_NO_ERROR);
    
	{
		BT_PROFILE("updateCamera");
		updateCamera();
	}
    err = glGetError();
    assert(err==GL_NO_ERROR);
    
    
	//render coordinate system
#if 0
    glBegin(GL_LINES);
	err = glGetError();
    assert(err==GL_NO_ERROR);
    
    glColor3f(1,0,0);
	glVertex3f(0,0,0);
	glVertex3f(1,0,0);
	glColor3f(0,1,0);
	glVertex3f(0,0,0);
	glVertex3f(0,1,0);
	glColor3f(0,0,1);
	glVertex3f(0,0,0);
	glVertex3f(0,0,1);
	glEnd();
#endif
    
    
	//do a finish, to make sure timings are clean
	//	glFinish();



	//	glBindBuffer(GL_ARRAY_BUFFER, 0);
	{
		BT_PROFILE("glFlush2");

		glBindBuffer(GL_ARRAY_BUFFER, m_data->m_vbo);
		glFlush();
	}
    err = glGetError();
    assert(err==GL_NO_ERROR);
    
	//updatePos();

//	simulationLoop();

	//useCPU = true;

	int totalNumInstances = 0;

	for (int i=0;i<m_graphicsInstances.size();i++)
	{
		totalNumInstances+=m_graphicsInstances[i]->m_numGraphicsInstances;
	}

	int curOffset = 0;

	for (int i=0;i<m_graphicsInstances.size();i++)
	{
		
		btGraphicsInstance* gfxObj = m_graphicsInstances[i];
		if (gfxObj->m_numGraphicsInstances)
		{
	//	int myOffset = gfxObj->m_instanceOffset*4*sizeof(float);

		int POSITION_BUFFER_SIZE = (totalNumInstances*sizeof(float)*4);
		int ORIENTATION_BUFFER_SIZE = (totalNumInstances*sizeof(float)*4);
		int COLOR_BUFFER_SIZE = (totalNumInstances*sizeof(float)*4);
//		int SCALE_BUFFER_SIZE = (totalNumInstances*sizeof(float)*3);

		glBindVertexArray(gfxObj->m_cube_vao);

		
		int vertexStride = 9*sizeof(float);
		int vertexBase = gfxObj->m_vertexArrayOffset*vertexStride;

		glVertexAttribPointer(0, 4, GL_FLOAT, GL_FALSE, 9*sizeof(float), (GLvoid*)vertexBase);
		glVertexAttribPointer(1, 4, GL_FLOAT, GL_FALSE, 0, (GLvoid *)(curOffset*4*sizeof(float)+m_maxShapeCapacityInBytes));
		glVertexAttribPointer(2, 4, GL_FLOAT, GL_FALSE, 0, (GLvoid *)(curOffset*4*sizeof(float)+m_maxShapeCapacityInBytes+POSITION_BUFFER_SIZE));
		int uvoffset = 7*sizeof(float)+vertexBase;
		int normaloffset = 4*sizeof(float)+vertexBase;

		glVertexAttribPointer(3, 2, GL_FLOAT, GL_FALSE, 9*sizeof(float), (GLvoid *)uvoffset);
		glVertexAttribPointer(4, 3, GL_FLOAT, GL_FALSE, 9*sizeof(float), (GLvoid *)normaloffset);
		glVertexAttribPointer(5, 4, GL_FLOAT, GL_FALSE, 0, (GLvoid *)(curOffset*4*sizeof(float)+m_maxShapeCapacityInBytes+POSITION_BUFFER_SIZE+ORIENTATION_BUFFER_SIZE));
		glVertexAttribPointer(6, 3, GL_FLOAT, GL_FALSE, 0, (GLvoid *)(curOffset*3*sizeof(float)+m_maxShapeCapacityInBytes+POSITION_BUFFER_SIZE+ORIENTATION_BUFFER_SIZE+COLOR_BUFFER_SIZE));

		glEnableVertexAttribArray(0);
		glEnableVertexAttribArray(1);
		glEnableVertexAttribArray(2);
		glEnableVertexAttribArray(3);
		glEnableVertexAttribArray(4);
		glEnableVertexAttribArray(5);
		glEnableVertexAttribArray(6);
		glVertexAttribDivisorARB(0, 0);
		glVertexAttribDivisorARB(1, 1);
		glVertexAttribDivisorARB(2, 1);
		glVertexAttribDivisorARB(3, 0);
		glVertexAttribDivisorARB(4, 0);
		glVertexAttribDivisorARB(5, 1);
		glVertexAttribDivisorARB(6, 1);
        
		
		

		{
			BT_PROFILE("glFlush");
			glFlush();
		}
		
			int indexCount = gfxObj->m_numIndices;
			int indexOffset = 0;

			glBindBuffer(GL_ELEMENT_ARRAY_BUFFER, gfxObj->m_index_vbo);
			{
				BT_PROFILE("glDrawElementsInstanced");
				
				if (gfxObj->m_primitiveType==BT_GL_POINTS)
				{
					glUseProgram(instancingShaderPointSprite);
					glUniformMatrix4fv(ProjectionMatrixPointSprite, 1, false, &projectionMatrix[0]);
					glUniformMatrix4fv(ModelViewMatrixPointSprite, 1, false, &modelviewMatrix[0]);
					glUniform1f(screenWidthPointSprite,m_glutScreenWidth);
					
					//glUniform1i(uniform_texture_diffusePointSprite, 0);
					  err = glGetError();
    assert(err==GL_NO_ERROR);
					glPointSize(20);

#ifndef __APPLE__
					glEnable(GL_POINT_SPRITE_ARB);
					glTexEnvi(GL_POINT_SPRITE_ARB, GL_COORD_REPLACE_ARB, GL_TRUE);
#endif

					glEnable(GL_VERTEX_PROGRAM_POINT_SIZE);
					glDrawElementsInstanced(GL_POINTS, indexCount, GL_UNSIGNED_INT, (void*)indexOffset, gfxObj->m_numGraphicsInstances);
				} else
				{
					glUseProgram(instancingShader);
					glUniform1f(angle_loc, 0);
					glUniformMatrix4fv(ProjectionMatrix, 1, false, &projectionMatrix[0]);
					glUniformMatrix4fv(ModelViewMatrix, 1, false, &modelviewMatrix[0]);
					glUniform1i(uniform_texture_diffuse, 0);
					glDrawElementsInstanced(GL_TRIANGLES, indexCount, GL_UNSIGNED_INT, (void*)indexOffset, gfxObj->m_numGraphicsInstances);
				}

				
				//glDrawElementsInstanced(GL_LINE_LOOP, indexCount, GL_UNSIGNED_INT, (void*)indexOffset, gfxObj->m_numGraphicsInstances);
			}
		}
		curOffset+= gfxObj->m_numGraphicsInstances;
	}
    err = glGetError();
    assert(err==GL_NO_ERROR);
	{
		BT_PROFILE("glUseProgram(0);");
		glUseProgram(0);
		glBindBuffer(GL_ARRAY_BUFFER,0);
		glBindVertexArray(0);
	}
	
	err = glGetError();
	assert(err==GL_NO_ERROR);
	
}


void GLInstancingRenderer::CleanupShaders()
{
}<|MERGE_RESOLUTION|>--- conflicted
+++ resolved
@@ -209,10 +209,6 @@
 
 void btDefaultKeyboardCallback(int key, int state)
 {
-<<<<<<< HEAD
-	//printf("world2\n");
-=======
->>>>>>> 5c8c8e1c
 }
 
 
