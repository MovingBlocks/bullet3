#include "../SharedMemory/PhysicsClientC_API.h"
#include "../SharedMemory/PhysicsDirectC_API.h"
#include "../SharedMemory/SharedMemoryInProcessPhysicsC_API.h"



#ifdef __APPLE__
#include <Python/Python.h>
#else
#include <Python.h>
#endif


#if PY_MAJOR_VERSION >= 3
#define PyInt_FromLong PyLong_FromLong
#define PyString_FromString PyBytes_FromString
#endif 

enum eCONNECT_METHOD
{
	eCONNECT_GUI=1,
	eCONNECT_DIRECT=2,
	eCONNECT_SHARED_MEMORY=3,
};



static PyObject *SpamError;
static  b3PhysicsClientHandle sm=0;

// Step through one timestep of the simulation
static PyObject *
pybullet_stepSimulation(PyObject *self, PyObject *args)
{
    if (0==sm)
    {
        PyErr_SetString(SpamError, "Not connected to physics server.");
        return NULL;
    }

    {
        b3SharedMemoryStatusHandle statusHandle;
        int statusType;

        if (b3CanSubmitCommand(sm))
        {
            statusHandle = b3SubmitClientCommandAndWaitStatus(sm, b3InitStepSimulationCommand(sm));
            statusType = b3GetStatusType(statusHandle);
        } 
    }

	Py_INCREF(Py_None);
	return Py_None;
}

static PyObject *
pybullet_connectPhysicsServer(PyObject *self, PyObject *args)
{
    if (0!=sm)
    {
        PyErr_SetString(SpamError, "Already connected to physics server, disconnect first.");
        return NULL;
    }
    
    {
		int method=eCONNECT_GUI;
		if (!PyArg_ParseTuple(args, "i", &method))
		{
			PyErr_SetString(SpamError, "connectPhysicsServer expected argument  eCONNECT_GUI, eCONNECT_DIRECT or eCONNECT_SHARED_MEMORY");
	        return NULL;
		}

		switch (method)
		{
			case eCONNECT_GUI:
			{
				int argc=0;
				char* argv[1]={0};

#ifdef __APPLE__
				sm = b3CreateInProcessPhysicsServerAndConnectMainThread(argc, argv);
#else
				sm = b3CreateInProcessPhysicsServerAndConnect(argc, argv);
#endif
				break;
			}
			case eCONNECT_DIRECT:
			{
				sm = b3ConnectPhysicsDirect();
				break;
			}
			case eCONNECT_SHARED_MEMORY:
			{
				sm = b3ConnectSharedMemory(SHARED_MEMORY_KEY);
				break;
			}


			default:
				{
					PyErr_SetString(SpamError, "connectPhysicsServer unexpected argument");
					return NULL;
				}
		};
        
	
    }
    
	Py_INCREF(Py_None);
    return Py_None;
}

static PyObject *
pybullet_disconnectPhysicsServer(PyObject *self, PyObject *args)
{
    if (0==sm)
    {
        PyErr_SetString(SpamError, "Not connected to physics server.");
        return NULL;
    }
    {
        b3DisconnectSharedMemory(sm);
        sm = 0;
    }
    
	Py_INCREF(Py_None);
    return Py_None;
}

// Load a URDF file indicating the links and joints of an object
// function can be called without arguments and will default
// to position (0,0,1) with orientation(0,0,0,1)
// els(x,y,z) or
// loadURDF(pos_x, pos_y, pos_z, orn_x, orn_y, orn_z, orn_w)
static PyObject *
pybullet_loadURDF(PyObject* self, PyObject* args)
{
    
	int size= PySequence_Size(args);
	
	int bodyIndex = -1;
	const char* urdfFileName="";
	
	float startPosX =0;
<<<<<<< HEAD
  float startPosY =0;
  float startPosZ = 0;
=======
    float startPosY =0;
    float startPosZ = 0;
  
>>>>>>> 84f6d60a
	float startOrnX = 0;
	float startOrnY = 0;
	float startOrnZ = 0;
	float startOrnW = 1;

	if (0==sm)
    {
        PyErr_SetString(SpamError, "Not connected to physics server.");
        return NULL;
    }
	if (size==1)
	{
		if (!PyArg_ParseTuple(args, "s", &urdfFileName))
       	 	return NULL;            
	}
	if (size == 4)
	{
	  if (!PyArg_ParseTuple(args, "sfff", &urdfFileName,
		&startPosX,&startPosY,&startPosZ))
                return NULL;
        }
	if (size==8)
	{
		if (!PyArg_ParseTuple(args, "sfffffff", &urdfFileName,
		&startPosX,&startPosY,&startPosZ,
			&startOrnX,&startOrnY,&startOrnZ, &startOrnW))
                return NULL;
	}
    {
      // printf("(%f, %f, %f) (%f, %f, %f, %f)\n", startPosX,startPosY,startPosZ,startOrnX, startOrnY,startOrnZ, startOrnW);
        
        b3SharedMemoryStatusHandle statusHandle;
        int statusType;
        b3SharedMemoryCommandHandle command = b3LoadUrdfCommandInit(sm, urdfFileName);

        //setting the initial position, orientation and other arguments are optional
        b3LoadUrdfCommandSetStartPosition(command, startPosX,startPosY,startPosZ);
        b3LoadUrdfCommandSetStartOrientation(command, startOrnX, startOrnY,startOrnZ, startOrnW );
        statusHandle = b3SubmitClientCommandAndWaitStatus(sm, command);
        statusType = b3GetStatusType(statusHandle);
        if (statusType!=CMD_URDF_LOADING_COMPLETED)
		{
			PyErr_SetString(SpamError, "Cannot load URDF file.");
			return NULL;
		}
        bodyIndex = b3GetStatusBodyIndex(statusHandle);
    }
	return PyLong_FromLong(bodyIndex);
}

static float pybullet_internalGetFloatFromSequence(PyObject* seq, int index)
{
    float v = 0.f;
    PyObject* item;
    
    if (PyList_Check(seq))
    {
        item = PyList_GET_ITEM(seq, index);
        v = PyFloat_AsDouble(item);
    }
    else
    {
        item = PyTuple_GET_ITEM(seq,index);
        v = PyFloat_AsDouble(item);
    }
    return v;
}


#define MAX_SDF_BODIES 512

static PyObject*
pybullet_loadSDF(PyObject* self, PyObject* args)
{
	const char* sdfFileName="";
	int size= PySequence_Size(args);
	int numBodies  = 0;
	int i;
	int bodyIndicesOut[MAX_SDF_BODIES];
	PyObject* pylist=0;
	b3SharedMemoryStatusHandle statusHandle;
	int statusType;
	b3SharedMemoryCommandHandle commandHandle;

	if (0==sm)
	{
		PyErr_SetString(SpamError, "Not connected to physics server.");
		return NULL;
	}

	if (size==1)
	{
		if (!PyArg_ParseTuple(args, "s", &sdfFileName))
		return NULL;
	}

	commandHandle = b3LoadSdfCommandInit(sm, sdfFileName);
	statusHandle = b3SubmitClientCommandAndWaitStatus(sm, commandHandle);
	statusType = b3GetStatusType(statusHandle);
	if (statusType!=CMD_SDF_LOADING_COMPLETED)
	{
		PyErr_SetString(SpamError, "Cannot load SDF file.");
		return NULL;
	}

	numBodies = b3GetStatusBodyIndices(statusHandle, bodyIndicesOut, MAX_SDF_BODIES);
	if (numBodies > MAX_SDF_BODIES)
	{
		PyErr_SetString(SpamError, "SDF exceeds body capacity");
		return NULL;
	}

	pylist = PyTuple_New(numBodies);

	if (numBodies >0 && numBodies <= MAX_SDF_BODIES)	
	{
		for (i=0;i<numBodies;i++)
		{
			PyTuple_SetItem(pylist,i,PyInt_FromLong(bodyIndicesOut[i]));
		}
	}
	return pylist;
}

// Reset the simulation to remove all loaded objects
static PyObject *
pybullet_resetSimulation(PyObject* self, PyObject* args)
{
    if (0==sm)
    {
        PyErr_SetString(SpamError, "Not connected to physics server.");
        return NULL;
    }

    {
        b3SharedMemoryStatusHandle statusHandle;
        statusHandle = b3SubmitClientCommandAndWaitStatus(sm, b3InitResetSimulationCommand(sm));
    }
	Py_INCREF(Py_None);
	return Py_None;
}

static PyObject* pybullet_setJointMotorControl(PyObject* self, PyObject* args)
{
    //todo(erwincoumans): set max forces, kp, kd

    int size;
    int bodyIndex, jointIndex, controlMode;
    double targetValue=0;
    double maxForce=100000;
    double gains=0.1;
    int valid = 0;
     
     
    if (0==sm)
    {
        PyErr_SetString(SpamError, "Not connected to physics server.");
        return NULL;
    }
    
    size= PySequence_Size(args);
    
    if (size==4)
    {
        
        if (!PyArg_ParseTuple(args, "iiid", &bodyIndex, &jointIndex, &controlMode, &targetValue))
        {
            PyErr_SetString(SpamError, "Error parsing arguments");
            return NULL;
        }
        valid = 1;
    }
    if (size==5)
    {
        
        if (!PyArg_ParseTuple(args, "iiidd", &bodyIndex, &jointIndex, &controlMode, &targetValue, &maxForce))
        {
            PyErr_SetString(SpamError, "Error parsing arguments");
            return NULL;
        }
        valid = 1;
    }
    if (size==6)
    {
        
        if (!PyArg_ParseTuple(args, "iiiddd", &bodyIndex, &jointIndex, &controlMode, &targetValue, &maxForce, &gains))
        {
            PyErr_SetString(SpamError, "Error parsing arguments");
            return NULL;
        }
        valid = 1;
    }
    
    
    if (valid)
    {
        int numJoints;
        b3SharedMemoryCommandHandle commandHandle;
        b3SharedMemoryStatusHandle statusHandle;
        struct b3JointInfo info;

        numJoints = b3GetNumJoints(sm,bodyIndex);
        if ((jointIndex >= numJoints) || (jointIndex < 0))
        {
            PyErr_SetString(SpamError, "Joint index out-of-range.");
            return NULL;
        }
        
        if ((controlMode != CONTROL_MODE_VELOCITY) &&
            (controlMode != CONTROL_MODE_TORQUE) &&
            (controlMode != CONTROL_MODE_POSITION_VELOCITY_PD))
        {
            PyErr_SetString(SpamError, "Illegral control mode.");
            return NULL;
        }
        
        commandHandle = b3JointControlCommandInit2(sm, bodyIndex,controlMode);
         
        b3GetJointInfo(sm, bodyIndex, jointIndex, &info);
        
        switch (controlMode)
        {
            case CONTROL_MODE_VELOCITY:
            {
                b3JointControlSetDesiredVelocity(commandHandle, info.m_uIndex, targetValue);
                double kd = gains;
                b3JointControlSetKd(commandHandle,info.m_uIndex,kd);
                b3JointControlSetMaximumForce(commandHandle,info.m_uIndex,maxForce);
                break;
            }

            case CONTROL_MODE_TORQUE:
            {
                b3JointControlSetDesiredForceTorque(commandHandle, info.m_uIndex, targetValue);
                break;
            }
                    
            case CONTROL_MODE_POSITION_VELOCITY_PD:
            {
                b3JointControlSetDesiredPosition( commandHandle, info.m_qIndex, targetValue);
                double kp = gains;
                b3JointControlSetKp(commandHandle,info.m_uIndex,kp);
                b3JointControlSetMaximumForce(commandHandle,info.m_uIndex,maxForce);
                break;
            }
            default:
            {
            }
        };
        
        statusHandle = b3SubmitClientCommandAndWaitStatus(sm, commandHandle);
        
        Py_INCREF(Py_None);
        return Py_None;
    }
    PyErr_SetString(SpamError, "error in setJointControl.");
    return NULL;
}


// Set the gravity of the world with (x, y, z) arguments
static PyObject *
pybullet_setGravity(PyObject* self, PyObject* args)
{
    if (0==sm)
    {
        PyErr_SetString(SpamError, "Not connected to physics server.");
        return NULL;
    }

	{
		float gravX=0;
		float gravY=0;
		float gravZ=-10;
		int ret;

		b3SharedMemoryCommandHandle command = b3InitPhysicsParamCommand(sm);
		b3SharedMemoryStatusHandle statusHandle;

		if (!PyArg_ParseTuple(args, "fff", &gravX,&gravY,&gravZ))
		{
			PyErr_SetString(SpamError, "setGravity expected (x,y,z) values.");
			return NULL;
		}
		ret = b3PhysicsParamSetGravity(command,  gravX,gravY, gravZ);
		//ret = b3PhysicsParamSetTimeStep(command,  timeStep);
		statusHandle = b3SubmitClientCommandAndWaitStatus(sm, command);
		//ASSERT_EQ(b3GetStatusType(statusHandle), CMD_CLIENT_COMMAND_COMPLETED);
	}

	Py_INCREF(Py_None);
	return Py_None;
}



// Internal function used to get the base position and orientation
// Orientation is returned in quaternions
static void pybullet_internalGetBasePositionAndOrientation(int bodyIndex, double basePosition[3],double baseOrientation[3])
{
    basePosition[0] = 0.;
    basePosition[1] = 0.;
    basePosition[2] = 0.;
    
    baseOrientation[0] = 0.;
    baseOrientation[1] = 0.;
    baseOrientation[2] = 0.;
    baseOrientation[3] = 1.;

	{
		
		{
	      b3SharedMemoryCommandHandle cmd_handle =
                b3RequestActualStateCommandInit(sm, bodyIndex);
            b3SharedMemoryStatusHandle status_handle =
                    b3SubmitClientCommandAndWaitStatus(sm, cmd_handle);

            const int status_type = b3GetStatusType(status_handle);
            
            const double* actualStateQ;
            // const double* jointReactionForces[];
            int i;
            b3GetStatusActualState(status_handle, 0/* body_unique_id */,
                               0/* num_degree_of_freedom_q */,
                               0/* num_degree_of_freedom_u */, 0 /*root_local_inertial_frame*/,
                               &actualStateQ , 0 /* actual_state_q_dot */,
                               0 /* joint_reaction_forces */);

            // printf("joint reaction forces=");
            // for (i=0; i < (sizeof(jointReactionForces)/sizeof(double)); i++) {
            //   printf("%f ", jointReactionForces[i]);
            // }
            //now, position x,y,z = actualStateQ[0],actualStateQ[1],actualStateQ[2]
            //and orientation x,y,z,w = actualStateQ[3],actualStateQ[4],actualStateQ[5],actualStateQ[6]
            basePosition[0] = actualStateQ[0];
            basePosition[1] = actualStateQ[1];
            basePosition[2] = actualStateQ[2];
            
            baseOrientation[0] = actualStateQ[3];
            baseOrientation[1] = actualStateQ[4];
            baseOrientation[2] = actualStateQ[5];
            baseOrientation[3] = actualStateQ[6];
            
		}
	}
}

// Get the positions (x,y,z) and orientation (x,y,z,w) in quaternion
// values for the base link of your object
// Object is retrieved based on body index, which is the order
// the object was loaded into the simulation (0-based)
static PyObject *
pybullet_getBasePositionAndOrientation(PyObject* self, PyObject* args)
{
	int bodyIndex = -1;
	double basePosition[3];
    double baseOrientation[4];
	PyObject *pylistPos;
    PyObject *pylistOrientation;

    if (0==sm)
    {
        PyErr_SetString(SpamError, "Not connected to physics server.");
        return NULL;
    }
    
    if (!PyArg_ParseTuple(args, "i", &bodyIndex ))
    {
        PyErr_SetString(SpamError, "Expected a body index (integer).");
        return NULL;
    }

    pybullet_internalGetBasePositionAndOrientation(bodyIndex,basePosition,baseOrientation);
    
    {
    
        PyObject *item; 
        int i;
        int num=3;
        pylistPos = PyTuple_New(num);
        for (i = 0; i < num; i++) 
        {
            item = PyFloat_FromDouble(basePosition[i]);
            PyTuple_SetItem(pylistPos, i, item);
        }
    
    }

    {
        
        PyObject *item; 
        int i;
        int num=4;
        pylistOrientation = PyTuple_New(num);
        for (i = 0; i < num; i++) 
        {
            item = PyFloat_FromDouble(baseOrientation[i]);
            PyTuple_SetItem(pylistOrientation, i, item);
        }
        
    }
    
    {
        PyObject *pylist; 
        pylist = PyTuple_New(2);
        PyTuple_SetItem(pylist,0,pylistPos);
        PyTuple_SetItem(pylist,1,pylistOrientation);
        return pylist;
    }
    
}

// Return the number of joints in an object based on
// body index; body index is based on order of sequence
// the object is loaded into simulation
static PyObject *
pybullet_getNumJoints(PyObject* self, PyObject* args)
{
    if (0==sm)
    {
        PyErr_SetString(SpamError, "Not connected to physics server.");
        return NULL;
    }

	{
		int bodyIndex = -1;
		int numJoints=0;
		if (!PyArg_ParseTuple(args, "i", &bodyIndex ))
		{
			PyErr_SetString(SpamError, "Expected a body index (integer).");
			return NULL;
		}
		numJoints = b3GetNumJoints(sm,bodyIndex);

#if PY_MAJOR_VERSION >= 3
		return PyLong_FromLong(numJoints);
#else
		return PyInt_FromLong(numJoints);
#endif
	}
}

// Initalize all joint positions given a list of values
static PyObject*
pybullet_resetJointState(PyObject* self, PyObject* args)
{
	int size;
	if (0==sm)
	{
		PyErr_SetString(SpamError, "Not connected to physics server.");
		return NULL;
	}


	size= PySequence_Size(args);
   
	if (size==3)
	{
        int bodyIndex;
        int jointIndex;
        double targetValue;
        
        if (PyArg_ParseTuple(args, "iid", &bodyIndex, &jointIndex, &targetValue))
        {
            b3SharedMemoryCommandHandle commandHandle;
            b3SharedMemoryStatusHandle statusHandle;
            int numJoints;
            
            numJoints = b3GetNumJoints(sm,bodyIndex);
            if ((jointIndex >= numJoints) || (jointIndex < 0))
            {
                PyErr_SetString(SpamError, "Joint index out-of-range.");
                return NULL;
            }
            
            commandHandle = b3CreatePoseCommandInit(sm, bodyIndex);

            b3CreatePoseCommandSetJointPosition(sm, commandHandle,  jointIndex, targetValue);

            statusHandle = b3SubmitClientCommandAndWaitStatus(sm, commandHandle);
            Py_INCREF(Py_None);
            return Py_None;
        }

    }
    PyErr_SetString(SpamError, "error in resetJointState.");
    return NULL;
}



// CURRENTLY NOT SUPPORTED 
// Initalize a single joint position for a specific body index
// 
// This method skips any physics simulation and 
// teleports all joints to the new positions.

// TODO(hellojas): initializing one joint currently not supported
// static PyObject*
// pybullet_initializeJointPosition(PyObject* self, PyObject* args)
// {
// 	if (0==sm)
// 	{
// 		PyErr_SetString(SpamError, "Not connected to physics server.");
// 		return NULL;
// 	}
//   
//   int i;
//   int bodyIndex = -1;
//   int jointIndex = -1;
//   double jointPos = 0.0;
//   
//   int size= PySequence_Size(args);
// 
//   if (size==3) // get body index, joint index, and joint position value
//   {
//    if (PyArg_ParseTuple(args, "iid", &bodyIndex, &jointIndex, &jointPos))
//     {
//       b3SharedMemoryCommandHandle cmd_handle =  b3CreatePoseCommandInit(sm, bodyIndex);
// 
//       // printf("initializing joint %d at %f\n", jointIndex, jointPos);
//       b3CreatePoseCommandSetJointPosition(sm, cmd_handle, jointIndex, jointPos);
// 
//       b3SharedMemoryStatusHandle status_handle =
//               b3SubmitClientCommandAndWaitStatus(sm, cmd_handle);
// 
//     const int status_type = b3GetStatusType(status_handle);
// 
//     }
//   }
//   
// 	Py_INCREF(Py_None);
//         return Py_None;
// }
#if 0
static void pybullet_internalGetJointPositions(int bodyIndex, int numJoints, double jointPositions[]) {
  int i, j;
  int numDegreeQ;
  int numDegreeU;
  int arrSizeOfPosAndOrn = 7;
  
  for (i =0;i <numJoints; i++){
    jointPositions[i] = .5;
  }
  
  {
  b3SharedMemoryCommandHandle cmd_handle =
          b3RequestActualStateCommandInit(sm, bodyIndex);
      b3SharedMemoryStatusHandle status_handle =
              b3SubmitClientCommandAndWaitStatus(sm, cmd_handle);
              
      const int status_type = b3GetStatusType(status_handle);            
      const double* actualStateQ;

      b3GetStatusActualState(status_handle, 0/* body_unique_id */,
                         &numDegreeQ ,
                         &numDegreeU/* num_degree_of_freedom_u */, 0 /*root_local_inertial_frame*/,
                         &actualStateQ , 0 /* actual_state_q_dot */,
                         0 /* joint_reaction_forces */);

      
      // printf("actual state Q, size = %lu\n", sizeof(actualStateQ.));
      // printf("numjoints = %d\n", numJoints);
      // printf("numDegreeQ = %d\n", numDegreeQ);
      // printf("numDegreeU = %d\n", numDegreeU);
      // printf("actualStateQ[0] = %f\n",actualStateQ[0]);
      for (j = arrSizeOfPosAndOrn; j < numJoints + arrSizeOfPosAndOrn; j++) {
        jointPositions[j - arrSizeOfPosAndOrn] = actualStateQ[j];
        // printf("%d=%f\n", j, jointPositions[j - arrSizeOfPosAndOrn]);

      }     
    }
}

// Get a list of all joint positions for a given body index
//
// Args:
//  bodyIndex - integer indicating body in simulation
// Returns:
//  pyListJointPos - list of positions for each joint index
//
static PyObject *
pybullet_getJointPositions(PyObject* self, PyObject* args)
{
    if (0==sm)
    {
        PyErr_SetString(SpamError, "Not connected to physics server.");
        return NULL;
    }
    
    int bodyIndex = -1;
    
    if (!PyArg_ParseTuple(args, "i", &bodyIndex ))
    {
        PyErr_SetString(SpamError, "Expected a body index (integer).");
        return NULL;
    }
    
    {
      PyObject *item;   
      PyObject *pyListJointPos; 
      
      int i;
      int numJoints = b3GetNumJoints(sm,bodyIndex);
      double* jointPositions = malloc(numJoints*sizeof(double));
      pyListJointPos = PyTuple_New(numJoints);


      // printf("joint positions size = %lu\n", sizeof(jointPositions)/sizeof(double));
      pybullet_internalGetJointPositions(bodyIndex, numJoints,jointPositions);
      
      for (i =0;i <numJoints; i++){
        item = PyFloat_FromDouble(jointPositions[i]);
        PyTuple_SetItem(pyListJointPos, i, item);
      }
      free(jointPositions);
      return pyListJointPos;
    }
    
    Py_INCREF(Py_None);
    return Py_None;
}
#endif 

// Get the a single joint info for a specific bodyIndex
//
// Args:
//  bodyIndex - integer indicating body in simulation
//  jointIndex - integer indicating joint for a specific body
//
// Joint information includes:
//  index, name, type, q-index, u-index,
//  flags, joint damping, joint friction
//
// The format of the returned list is 
// [int, str, int, int, int, int, float, float]
//
// TODO(hellojas): get joint positions for a body
static PyObject*
pybullet_getJointInfo(PyObject* self, PyObject* args)
{
	  PyObject *pyListJointInfo; 
  
  struct b3JointInfo info;
  
  int bodyIndex = -1;
  int jointIndex = -1;
  int jointInfoSize = 8; //size of struct b3JointInfo
    
  int size= PySequence_Size(args);

	if (0==sm)
	{
		PyErr_SetString(SpamError, "Not connected to physics server.");
		return NULL;
	}



  if (size==2) // get body index and joint index
  {
   if (PyArg_ParseTuple(args, "ii", &bodyIndex, &jointIndex))
  	{
      
      // printf("body index = %d, joint index =%d\n", bodyIndex, jointIndex);

    b3SharedMemoryCommandHandle cmd_handle =
            b3RequestActualStateCommandInit(sm, bodyIndex);
        b3SharedMemoryStatusHandle status_handle =
                b3SubmitClientCommandAndWaitStatus(sm, cmd_handle);
                  
     pyListJointInfo = PyTuple_New(jointInfoSize);

     b3GetJointInfo(sm, bodyIndex, jointIndex, &info);
     
    //  printf("Joint%d %s, type %d, at q-index %d and u-index %d\n",
    //          info.m_jointIndex,
    //          info.m_jointName, 
    //          info.m_jointType, 
    //          info.m_qIndex,
    //          info.m_uIndex);
    //  printf("  flags=%d jointDamping=%f jointFriction=%f\n",
    //          info.m_flags,
    //          info.m_jointDamping,
    //          info.m_jointFriction);
      PyTuple_SetItem(pyListJointInfo, 0, 
      PyInt_FromLong(info.m_jointIndex));
      PyTuple_SetItem(pyListJointInfo, 1, 
        PyString_FromString(info.m_jointName));
      PyTuple_SetItem(pyListJointInfo, 2, 
        PyInt_FromLong(info.m_jointType));    
      PyTuple_SetItem(pyListJointInfo, 3, 
        PyInt_FromLong(info.m_qIndex));
      PyTuple_SetItem(pyListJointInfo, 4, 
        PyInt_FromLong(info.m_uIndex));
      PyTuple_SetItem(pyListJointInfo, 5, 
        PyInt_FromLong(info.m_flags));   
      PyTuple_SetItem(pyListJointInfo, 6, 
        PyFloat_FromDouble(info.m_jointDamping));
      PyTuple_SetItem(pyListJointInfo, 7, 
        PyFloat_FromDouble(info.m_jointFriction));    
      return pyListJointInfo;
    }
  }
  
	Py_INCREF(Py_None);
        return Py_None;
}


// Returns the state of a specific joint in a given bodyIndex
//
// Args:
//  bodyIndex - integer indicating body in simulation
//  jointIndex - integer indicating joint for a specific body
//
// The state of a joint includes the following:
//  position, velocity, force torque (6 values), and motor torque
// The returned pylist is an array of [float, float, float[6], float]

// TODO(hellojas): check accuracy of position and velocity 
// TODO(hellojas): check force torque values

static PyObject*
pybullet_getJointState(PyObject* self, PyObject* args)
{
	  PyObject *pyListJointForceTorque; 
  PyObject *pyListJointState; 
  PyObject *item;   
  
  struct b3JointInfo info;
  struct b3JointSensorState sensorState;
  
  int bodyIndex = -1;
  int jointIndex = -1;
  int sensorStateSize = 4; // size of struct b3JointSensorState
  int forceTorqueSize = 6; // size of force torque list from b3JointSensorState
  int i, j;
    
    
  int size= PySequence_Size(args);

	if (0==sm)
	{
		PyErr_SetString(SpamError, "Not connected to physics server.");
		return NULL;
	}
  
    


  if (size==2) // get body index and joint index
  {
   if (PyArg_ParseTuple(args, "ii", &bodyIndex, &jointIndex))
  	{

  b3SharedMemoryCommandHandle cmd_handle =
          b3RequestActualStateCommandInit(sm, bodyIndex);
      b3SharedMemoryStatusHandle status_handle =
              b3SubmitClientCommandAndWaitStatus(sm, cmd_handle);
                
   pyListJointState = PyTuple_New(sensorStateSize);
   pyListJointForceTorque = PyTuple_New(forceTorqueSize);

    
    // double m_jointPosition;
    // double m_jointVelocity;
    // double m_jointForceTorque[6];  /* note to roboticists: this is NOT the motor torque/force, but the spatial reaction force vector at joint */
    // double m_jointMotorTorque;
    b3GetJointState(sm, status_handle, jointIndex, &sensorState);
    // printf("Joint%d: position=%f velocity=%f motortorque=%f\n", 
    // jointIndex, 
    // sensorState.m_jointPosition,
    // sensorState.m_jointVelocity,
    // sensorState.m_jointMotorTorque);
    
    PyTuple_SetItem(pyListJointState, 0, 
      PyFloat_FromDouble(sensorState.m_jointPosition));
    PyTuple_SetItem(pyListJointState, 1, 
      PyFloat_FromDouble(sensorState.m_jointVelocity));
      
    // joint force torque is list of 6
    /* note to roboticists: this is NOT the motor torque/force, but the spatial reaction force vector at joint */
    // printf(" jointForceTorque = ");
    for (j = 0; j < forceTorqueSize; j++) {
      // printf("%f ", sensorState.m_jointForceTorque[j]);
      PyTuple_SetItem(pyListJointForceTorque, j, 
        PyFloat_FromDouble(sensorState.m_jointForceTorque[j]));
    }
    
    PyTuple_SetItem(pyListJointState, 2, 
      pyListJointForceTorque);
    
    PyTuple_SetItem(pyListJointState, 3, 
      PyFloat_FromDouble(sensorState.m_jointMotorTorque));
    
    return pyListJointState;
    }
  }
      
  	Py_INCREF(Py_None);
          return Py_None;
}



// internal function to set a float matrix[16]
// used to initialize camera position with
// a view and projection matrix in renderImage()
//
// // Args:
//  matrix - float[16] which will be set by values from objMat
static int pybullet_internalSetMatrix(PyObject* objMat, float matrix[16])
{
    int i, len;
    PyObject* seq;

    seq = PySequence_Fast(objMat, "expected a sequence");
    len = PySequence_Size(objMat);
    if (len==16)
    {
        for (i = 0; i < len; i++)
        {
            matrix[i] = pybullet_internalGetFloatFromSequence(seq,i);
        }
        Py_DECREF(seq);
        return 1;
    }
    Py_DECREF(seq);
    return 0;
}

// Render an image from the current timestep of the simulation
//
// Examples:
//  renderImage() - default image resolution and camera position
//  renderImage(w, h) - image resolution of (w,h), default camera
//  renderImage(w, h, view[16], projection[16]) - set both resolution
//    and initialize camera to the view and projection values
//
// Note if the (w,h) is too small, the objects may not appear based on
// where the camera has been set
//
// TODO(hellojas): fix image is cut off at head
// TODO(hellojas): should we add check to give minimum image resolution
//  to see object based on camera position?
static PyObject* pybullet_renderImage(PyObject* self, PyObject* args)
{
  ///request an image from a simulated camera, using a software renderer.
  struct b3CameraImageData imageData;
  PyObject* objViewMat,* objProjMat;
  int width,  height;
  int size= PySequence_Size(args);
  float viewMatrix[16];
  float projectionMatrix[16];

  // inialize cmd
  b3SharedMemoryCommandHandle command;
  

  if (0==sm)
  {
  	PyErr_SetString(SpamError, "Not connected to physics server.");
  	return NULL;
  }

  command = b3InitRequestCameraImage(sm);

  if (size==2) // only set camera resolution
  {
   if (PyArg_ParseTuple(args, "ii", &width, &height))
  	{
     b3RequestCameraImageSetPixelResolution(command,width,height);
   }
  }

  if (size==4) // set camera resoluation and view and projection matrix
  {
    if (PyArg_ParseTuple(args, "iiOO", &width, &height, &objViewMat, &objProjMat))
    {
      b3RequestCameraImageSetPixelResolution(command,width,height);

      // set camera matrices only if set matrix function succeeds
     if (pybullet_internalSetMatrix(objViewMat, viewMatrix) &&
         (pybullet_internalSetMatrix(objProjMat, projectionMatrix))) 
         {
             b3RequestCameraImageSetCameraMatrices(command, viewMatrix, projectionMatrix);
         }
       }
   }

	if (b3CanSubmitCommand(sm))
	{
		b3SharedMemoryStatusHandle statusHandle;
		int statusType;
		statusHandle = b3SubmitClientCommandAndWaitStatus(sm, command);
		statusType = b3GetStatusType(statusHandle);
		if (statusType==CMD_CAMERA_IMAGE_COMPLETED)
		{
			PyObject *item2;
			PyObject* pyResultList;//store 4 elements in this result: width, height, rgbData, depth
			PyObject *pylistRGB;
			PyObject* pylistDep;
			int i, j, p;

			b3GetCameraImageData(sm, &imageData);
			//TODO(hellojas): error handling if image size is 0
			pyResultList =  PyTuple_New(4);
			PyTuple_SetItem(pyResultList, 0, PyInt_FromLong(imageData.m_pixelWidth));
			PyTuple_SetItem(pyResultList, 1, PyInt_FromLong(imageData.m_pixelHeight));


			{

				PyObject *item;
				int bytesPerPixel = 4;//Red, Green, Blue, and Alpha each 8 bit values
				int num=bytesPerPixel*imageData.m_pixelWidth*imageData.m_pixelHeight;
				pylistRGB = PyTuple_New(num);
				pylistDep = PyTuple_New(imageData.m_pixelWidth*imageData.m_pixelHeight);

				for (i=0;i<imageData.m_pixelWidth;i++)
				{
					for (j=0;j<imageData.m_pixelHeight;j++)
					{
            // TODO(hellojas): validate depth values make sense
						int depIndex = i+j*imageData.m_pixelWidth;
						item = PyFloat_FromDouble(imageData.m_depthValues[depIndex]);
						PyTuple_SetItem(pylistDep, depIndex, item);
						for (p=0; p<bytesPerPixel; p++)
						{
							int pixelIndex = bytesPerPixel*(i+j*imageData.m_pixelWidth)+p;
							item = PyInt_FromLong(imageData.m_rgbColorData[pixelIndex]);
									PyTuple_SetItem(pylistRGB, pixelIndex, item);
						}
					}
				}
			}

			PyTuple_SetItem(pyResultList, 2,pylistRGB);
			PyTuple_SetItem(pyResultList, 3,pylistDep);
			return pyResultList;
		}
	}

	Py_INCREF(Py_None);
	return Py_None;
}


static PyMethodDef SpamMethods[] = {
  
  {"connect",  pybullet_connectPhysicsServer, METH_VARARGS,
      "Connect to an existing physics server (using shared memory by default)."},

  {"disconnect",  pybullet_disconnectPhysicsServer, METH_VARARGS,
      "Disconnect from the physics server."},

  {"resetSimulation",  pybullet_resetSimulation, METH_VARARGS,
      "Reset the simulation: remove all objects and start from an empty world."},

	{"stepSimulation",  pybullet_stepSimulation, METH_VARARGS,
        "Step the simulation using forward dynamics."},

	{"setGravity",  pybullet_setGravity, METH_VARARGS,
        "Set the gravity acceleration (x,y,z)."},

    {"loadURDF",  pybullet_loadURDF, METH_VARARGS,
      "Create a multibody by loading a URDF file."},
      
	{"loadSDF", pybullet_loadSDF, METH_VARARGS,
		"Load multibodies from an SDF file."},
    
	{"getBasePositionAndOrientation",  pybullet_getBasePositionAndOrientation, METH_VARARGS,
        "Get the world position and orientation of the base of the object. (x,y,z) position vector and (x,y,z,w) quaternion orientation."},

//    {"resetBasePositionAndOrientation",  pybullet_getBasePositionAndOrientation, METH_VARARGS,
//        "Reset the world position and orientation of the base of the object instantaneously, not through physics simulation. (x,y,z) position vector and (x,y,z,w) quaternion orientation."},

	{"getNumJoints", pybullet_getNumJoints, METH_VARARGS,
        "Get the number of joints for an object."},

    {"getJointInfo", pybullet_getJointInfo, METH_VARARGS,
    "Get the name and type info for a joint on a body."},

    {"getJointState", pybullet_getJointState, METH_VARARGS,
    "Get the state (position, velocity etc) for a joint on a body."},
	  
	{"resetJointState", pybullet_resetJointState, METH_VARARGS,
    "Reset the state (position, velocity etc) for a joint on a body instantaneously, not through physics simulation."},
		
    {"setJointMotorControl", pybullet_setJointMotorControl, METH_VARARGS,
        "Set a single joint motor control mode and desired target value. There is no immediate state change, stepSimulation will process the motors."},
    
    //saveSnapshot
    //loadSnapshot
    
    //collision info
    //raycast info
        
    //applyBaseForce
    //applyLinkForce
     
	{"renderImage", pybullet_renderImage, METH_VARARGS,
	"Render an image (given the pixel resolution width & height and camera view & projection matrices), and return the 8-8-8bit RGB pixel data and floating point depth values"},	
	
    {NULL, NULL, 0, NULL}        /* Sentinel */
};

#if PY_MAJOR_VERSION >= 3
    static struct PyModuleDef moduledef = {
        PyModuleDef_HEAD_INIT,
        "pybullet",     /* m_name */
        "Python bindings for Bullet",  /* m_doc */
        -1,                  /* m_size */
        SpamMethods,    /* m_methods */
        NULL,                /* m_reload */
        NULL,                /* m_traverse */
        NULL,                /* m_clear */
        NULL,                /* m_free */
    };
#endif

PyMODINIT_FUNC
#if PY_MAJOR_VERSION >= 3
PyInit_pybullet(void)
#else
initpybullet(void)
#endif
{

    PyObject *m;
#if PY_MAJOR_VERSION >= 3
    m = PyModule_Create(&moduledef);
#else
    m = Py_InitModule3("pybullet",
        SpamMethods, "Python bindings for Bullet");
#endif

#if PY_MAJOR_VERSION >= 3
    if (m == NULL)
        return m;
#else
    if (m == NULL)
        return;
#endif
    
	
	PyModule_AddIntConstant (m, "SHARED_MEMORY", eCONNECT_SHARED_MEMORY); // user read
	PyModule_AddIntConstant (m, "DIRECT", eCONNECT_DIRECT); // user read 
	PyModule_AddIntConstant (m, "GUI", eCONNECT_GUI); // user read 
    
    PyModule_AddIntConstant (m, "TORQUE_CONTROL", CONTROL_MODE_TORQUE);
    PyModule_AddIntConstant (m, "VELOCITY_CONTROL", CONTROL_MODE_VELOCITY); // user read
    PyModule_AddIntConstant (m, "POSITION_CONTROL", CONTROL_MODE_POSITION_VELOCITY_PD); // user read
    
    SpamError = PyErr_NewException("pybullet.error", NULL, NULL);
    Py_INCREF(SpamError);
    PyModule_AddObject(m, "error", SpamError);
#if PY_MAJOR_VERSION >= 3
	return m;
#endif
}
<|MERGE_RESOLUTION|>--- conflicted
+++ resolved
@@ -142,14 +142,8 @@
 	const char* urdfFileName="";
 	
 	float startPosX =0;
-<<<<<<< HEAD
   float startPosY =0;
   float startPosZ = 0;
-=======
-    float startPosY =0;
-    float startPosZ = 0;
-  
->>>>>>> 84f6d60a
 	float startOrnX = 0;
 	float startOrnY = 0;
 	float startOrnZ = 0;
