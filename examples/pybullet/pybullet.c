#include "../SharedMemory/PhysicsClientC_API.h"
#include "../SharedMemory/PhysicsDirectC_API.h"
#include "../SharedMemory/SharedMemoryInProcessPhysicsC_API.h"

#ifdef __APPLE__
#include <Python/Python.h>
#else
#include <Python.h>
#endif

#if PY_MAJOR_VERSION >= 3
#define PyInt_FromLong PyLong_FromLong
#define PyString_FromString PyBytes_FromString
#endif

enum eCONNECT_METHOD {
  eCONNECT_GUI = 1,
  eCONNECT_DIRECT = 2,
  eCONNECT_SHARED_MEMORY = 3,
};

static PyObject* SpamError;
static b3PhysicsClientHandle sm = 0;

// Step through one timestep of the simulation
static PyObject* pybullet_stepSimulation(PyObject* self, PyObject* args) {
  if (0 == sm) {
    PyErr_SetString(SpamError, "Not connected to physics server.");
    return NULL;
  }

  {
    b3SharedMemoryStatusHandle statusHandle;
    int statusType;

    if (b3CanSubmitCommand(sm)) {
      statusHandle = b3SubmitClientCommandAndWaitStatus(
          sm, b3InitStepSimulationCommand(sm));
      statusType = b3GetStatusType(statusHandle);
    }
  }

  Py_INCREF(Py_None);
  return Py_None;
}

static PyObject* pybullet_connectPhysicsServer(PyObject* self, PyObject* args) {
  if (0 != sm) {
    PyErr_SetString(SpamError,
                    "Already connected to physics server, disconnect first.");
    return NULL;
  }

  {
    int method = eCONNECT_GUI;
    if (!PyArg_ParseTuple(args, "i", &method)) {
      PyErr_SetString(SpamError,
                      "connectPhysicsServer expected argument  eCONNECT_GUI, "
                      "eCONNECT_DIRECT or eCONNECT_SHARED_MEMORY");
      return NULL;
    }

    switch (method) {
      case eCONNECT_GUI: {
        int argc = 0;
        char* argv[1] = {0};

#ifdef __APPLE__
        sm = b3CreateInProcessPhysicsServerAndConnectMainThread(argc, argv);
#else
        sm = b3CreateInProcessPhysicsServerAndConnect(argc, argv);
#endif
        break;
      }
      case eCONNECT_DIRECT: {
        sm = b3ConnectPhysicsDirect();
        break;
      }
      case eCONNECT_SHARED_MEMORY: {
        sm = b3ConnectSharedMemory(SHARED_MEMORY_KEY);
        break;
      }

      default: {
        PyErr_SetString(SpamError, "connectPhysicsServer unexpected argument");
        return NULL;
      }
    };
  }

  Py_INCREF(Py_None);
  return Py_None;
}

static PyObject* pybullet_disconnectPhysicsServer(PyObject* self,
                                                  PyObject* args) {
  if (0 == sm) {
    PyErr_SetString(SpamError, "Not connected to physics server.");
    return NULL;
  }
  {
    b3DisconnectSharedMemory(sm);
    sm = 0;
  }

  Py_INCREF(Py_None);
  return Py_None;
}

// Load a URDF file indicating the links and joints of an object
// function can be called without arguments and will default
// to position (0,0,1) with orientation(0,0,0,1)
// els(x,y,z) or
// loadURDF(pos_x, pos_y, pos_z, orn_x, orn_y, orn_z, orn_w)
static PyObject* pybullet_loadURDF(PyObject* self, PyObject* args) {
  int size = PySequence_Size(args);

  int bodyIndex = -1;
  const char* urdfFileName = "";

  double startPosX = 0.0;
  double startPosY = 0.0;
  double startPosZ = 0.0;
  double startOrnX = 0.0;
  double startOrnY = 0.0;
  double startOrnZ = 0.0;
  double startOrnW = 1.0;

  if (0 == sm) {
    PyErr_SetString(SpamError, "Not connected to physics server.");
    return NULL;
  }
  if (size == 1) {
    if (!PyArg_ParseTuple(args, "s", &urdfFileName)) return NULL;
  }
  if (size == 4) {
    if (!PyArg_ParseTuple(args, "sddd", &urdfFileName, &startPosX, &startPosY,
                          &startPosZ))
      return NULL;
  }
  if (size == 8) {
    if (!PyArg_ParseTuple(args, "sddddddd", &urdfFileName, &startPosX,
                          &startPosY, &startPosZ, &startOrnX, &startOrnY,
                          &startOrnZ, &startOrnW))
      return NULL;
  }

  if (strlen(urdfFileName)) {
    // printf("(%f, %f, %f) (%f, %f, %f, %f)\n",
    // startPosX,startPosY,startPosZ,startOrnX, startOrnY,startOrnZ, startOrnW);

    b3SharedMemoryStatusHandle statusHandle;
    int statusType;
    b3SharedMemoryCommandHandle command =
        b3LoadUrdfCommandInit(sm, urdfFileName);

    // setting the initial position, orientation and other arguments are
    // optional
    b3LoadUrdfCommandSetStartPosition(command, startPosX, startPosY, startPosZ);
    b3LoadUrdfCommandSetStartOrientation(command, startOrnX, startOrnY,
                                         startOrnZ, startOrnW);
    statusHandle = b3SubmitClientCommandAndWaitStatus(sm, command);
    statusType = b3GetStatusType(statusHandle);
    if (statusType != CMD_URDF_LOADING_COMPLETED) {
      PyErr_SetString(SpamError, "Cannot load URDF file.");
      return NULL;
    }
    bodyIndex = b3GetStatusBodyIndex(statusHandle);
  } else {
    PyErr_SetString(SpamError,
                    "Empty filename, method expects 1, 4 or 8 arguments.");
    return NULL;
  }
  return PyLong_FromLong(bodyIndex);
}

static double pybullet_internalGetFloatFromSequence(PyObject* seq, int index) {
  double v = 0.0;
  PyObject* item;

  if (PyList_Check(seq)) {
    item = PyList_GET_ITEM(seq, index);
    v = PyFloat_AsDouble(item);
  } else {
    item = PyTuple_GET_ITEM(seq, index);
    v = PyFloat_AsDouble(item);
  }
  return v;
}

#define MAX_SDF_BODIES 512

static PyObject* pybullet_loadSDF(PyObject* self, PyObject* args) {
  const char* sdfFileName = "";
  int size = PySequence_Size(args);
  int numBodies = 0;
  int i;
  int bodyIndicesOut[MAX_SDF_BODIES];
  PyObject* pylist = 0;
  b3SharedMemoryStatusHandle statusHandle;
  int statusType;
  b3SharedMemoryCommandHandle commandHandle;

  if (0 == sm) {
    PyErr_SetString(SpamError, "Not connected to physics server.");
    return NULL;
  }

  if (size == 1) {
    if (!PyArg_ParseTuple(args, "s", &sdfFileName)) return NULL;
  }

  commandHandle = b3LoadSdfCommandInit(sm, sdfFileName);
  statusHandle = b3SubmitClientCommandAndWaitStatus(sm, commandHandle);
  statusType = b3GetStatusType(statusHandle);
  if (statusType != CMD_SDF_LOADING_COMPLETED) {
    PyErr_SetString(SpamError, "Cannot load SDF file.");
    return NULL;
  }

  numBodies =
      b3GetStatusBodyIndices(statusHandle, bodyIndicesOut, MAX_SDF_BODIES);
  if (numBodies > MAX_SDF_BODIES) {
    PyErr_SetString(SpamError, "SDF exceeds body capacity");
    return NULL;
  }

  pylist = PyTuple_New(numBodies);

  if (numBodies > 0 && numBodies <= MAX_SDF_BODIES) {
    for (i = 0; i < numBodies; i++) {
      PyTuple_SetItem(pylist, i, PyInt_FromLong(bodyIndicesOut[i]));
    }
  }
  return pylist;
}

// Reset the simulation to remove all loaded objects
static PyObject* pybullet_resetSimulation(PyObject* self, PyObject* args) {
  if (0 == sm) {
    PyErr_SetString(SpamError, "Not connected to physics server.");
    return NULL;
  }

  {
    b3SharedMemoryStatusHandle statusHandle;
    statusHandle = b3SubmitClientCommandAndWaitStatus(
        sm, b3InitResetSimulationCommand(sm));
  }
  Py_INCREF(Py_None);
  return Py_None;
}

static PyObject* pybullet_setJointMotorControl(PyObject* self, PyObject* args) {
  int size;
  int bodyIndex, jointIndex, controlMode;

  double targetPosition = 0.0;
  double targetVelocity = 0.0;
  double maxForce = 100000.0;
  double appliedForce = 0.0;
  double kp = 0.1;
  double kd = 1.0;
  int valid = 0;

  if (0 == sm) {
    PyErr_SetString(SpamError, "Not connected to physics server.");
    return NULL;
  }

  size = PySequence_Size(args);
  if (size == 4) {
    double targetValue = 0.0;
    // see switch statement below for convertsions dependent on controlMode
    if (!PyArg_ParseTuple(args, "iiid", &bodyIndex, &jointIndex, &controlMode,
                          &targetValue)) {
      PyErr_SetString(SpamError, "Error parsing arguments");
      return NULL;
    }
    valid = 1;
    switch (controlMode) {
      case CONTROL_MODE_POSITION_VELOCITY_PD: {
        targetPosition = targetValue;
        break;
      }
      case CONTROL_MODE_VELOCITY: {
        targetVelocity = targetValue;
        break;
      }
      case CONTROL_MODE_TORQUE: {
        appliedForce = targetValue;
        break;
      }
      default: { valid = 0; }
    }
  }
  if (size == 5) {
    double targetValue = 0.0;
    // See switch statement for conversions
    if (!PyArg_ParseTuple(args, "iiidd", &bodyIndex, &jointIndex, &controlMode,
                          &targetValue, &maxForce)) {
      PyErr_SetString(SpamError, "Error parsing arguments");
      return NULL;
    }
    valid = 1;

    switch (controlMode) {
      case CONTROL_MODE_POSITION_VELOCITY_PD: {
        targetPosition = targetValue;
        break;
      }
      case CONTROL_MODE_VELOCITY: {
        targetVelocity = targetValue;
        break;
      }
      case CONTROL_MODE_TORQUE: {
        valid = 0;
        break;
      }
      default: { valid = 0; }
    }
  }
  if (size == 6) {
    double gain = 0.0;
    double targetValue = 0.0;
    if (!PyArg_ParseTuple(args, "iiiddd", &bodyIndex, &jointIndex, &controlMode,
                          &targetValue, &maxForce, &gain)) {
      PyErr_SetString(SpamError, "Error parsing arguments");
      return NULL;
    }
    valid = 1;

    switch (controlMode) {
      case CONTROL_MODE_POSITION_VELOCITY_PD: {
        targetPosition = targetValue;
        kp = gain;
        break;
      }
      case CONTROL_MODE_VELOCITY: {
        targetVelocity = targetValue;
        kd = gain;
        break;
      }
      case CONTROL_MODE_TORQUE: {
        valid = 0;
        break;
      }
      default: { valid = 0; }
    }
  }
  if (size == 8) {
    // only applicable for CONTROL_MODE_POSITION_VELOCITY_PD.
    if (!PyArg_ParseTuple(args, "iiiddddd", &bodyIndex, &jointIndex,
                          &controlMode, &targetPosition, &targetVelocity,
                          &maxForce, &kp, &kd)) {
      PyErr_SetString(SpamError, "Error parsing arguments");
      return NULL;
    }
    valid = 1;
  }

  if (valid) {
    int numJoints;
    b3SharedMemoryCommandHandle commandHandle;
    b3SharedMemoryStatusHandle statusHandle;
    struct b3JointInfo info;

    numJoints = b3GetNumJoints(sm, bodyIndex);
    if ((jointIndex >= numJoints) || (jointIndex < 0)) {
      PyErr_SetString(SpamError, "Joint index out-of-range.");
      return NULL;
    }

    if ((controlMode != CONTROL_MODE_VELOCITY) &&
        (controlMode != CONTROL_MODE_TORQUE) &&
        (controlMode != CONTROL_MODE_POSITION_VELOCITY_PD)) {
      PyErr_SetString(SpamError, "Illegral control mode.");
      return NULL;
    }

    commandHandle = b3JointControlCommandInit2(sm, bodyIndex, controlMode);

    b3GetJointInfo(sm, bodyIndex, jointIndex, &info);

    switch (controlMode) {
      case CONTROL_MODE_VELOCITY: {
        b3JointControlSetDesiredVelocity(commandHandle, info.m_uIndex,
                                         targetVelocity);
        b3JointControlSetKd(commandHandle, info.m_uIndex, kd);
        b3JointControlSetMaximumForce(commandHandle, info.m_uIndex, maxForce);
        break;
      }

      case CONTROL_MODE_TORQUE: {
        b3JointControlSetDesiredForceTorque(commandHandle, info.m_uIndex,
                                            appliedForce);
        break;
      }

      case CONTROL_MODE_POSITION_VELOCITY_PD: {
        b3JointControlSetDesiredPosition(commandHandle, info.m_qIndex,
                                         targetPosition);
        b3JointControlSetKp(commandHandle, info.m_uIndex, kp);
        b3JointControlSetDesiredVelocity(commandHandle, info.m_uIndex,
                                         targetVelocity);
        b3JointControlSetKd(commandHandle, info.m_uIndex, kd);
        b3JointControlSetMaximumForce(commandHandle, info.m_uIndex, maxForce);
        break;
      }
      default: {}
    };

    statusHandle = b3SubmitClientCommandAndWaitStatus(sm, commandHandle);

    Py_INCREF(Py_None);
    return Py_None;
  }
  PyErr_SetString(SpamError, "Error parsing arguments in setJointControl.");
  return NULL;
}

static PyObject* pybullet_setRealTimeSimulation(PyObject* self,
                                                PyObject* args) {
  if (0 == sm) {
    PyErr_SetString(SpamError, "Not connected to physics server.");
    return NULL;
  }

  {
    int enableRealTimeSimulation = 0;
    int ret;

    b3SharedMemoryCommandHandle command = b3InitPhysicsParamCommand(sm);
    b3SharedMemoryStatusHandle statusHandle;

    if (!PyArg_ParseTuple(args, "i", &enableRealTimeSimulation)) {
      PyErr_SetString(
          SpamError,
          "setRealTimeSimulation expected a single value (integer).");
      return NULL;
    }
    ret =
        b3PhysicsParamSetRealTimeSimulation(command, enableRealTimeSimulation);

    statusHandle = b3SubmitClientCommandAndWaitStatus(sm, command);
    // ASSERT_EQ(b3GetStatusType(statusHandle), CMD_CLIENT_COMMAND_COMPLETED);
  }

  Py_INCREF(Py_None);
  return Py_None;
}

// Set the gravity of the world with (x, y, z) arguments
static PyObject* pybullet_setGravity(PyObject* self, PyObject* args) {
  if (0 == sm) {
    PyErr_SetString(SpamError, "Not connected to physics server.");
    return NULL;
  }

  {
    double gravX = 0.0;
    double gravY = 0.0;
    double gravZ = -10.0;
    int ret;

    b3SharedMemoryCommandHandle command = b3InitPhysicsParamCommand(sm);
    b3SharedMemoryStatusHandle statusHandle;

    if (!PyArg_ParseTuple(args, "ddd", &gravX, &gravY, &gravZ)) {
      PyErr_SetString(SpamError, "setGravity expected (x,y,z) values.");
      return NULL;
    }
    ret = b3PhysicsParamSetGravity(command, gravX, gravY, gravZ);
    // ret = b3PhysicsParamSetTimeStep(command,  timeStep);
    statusHandle = b3SubmitClientCommandAndWaitStatus(sm, command);
    // ASSERT_EQ(b3GetStatusType(statusHandle), CMD_CLIENT_COMMAND_COMPLETED);
  }

  Py_INCREF(Py_None);
  return Py_None;
}

static PyObject* pybullet_setTimeStep(PyObject* self, PyObject* args) {
  if (0 == sm) {
    PyErr_SetString(SpamError, "Not connected to physics server.");
    return NULL;
  }

  {
    double timeStep = 0.001;
    int ret;

<<<<<<< HEAD
static PyObject *
pybullet_setDefaultContactERP(PyObject* self, PyObject* args)
{
    if (0==sm)
    {
        PyErr_SetString(SpamError, "Not connected to physics server.");
        return NULL;
    }
    
    {
        double defaultContactERP=0.005;
        int ret;
        
        b3SharedMemoryCommandHandle command = b3InitPhysicsParamCommand(sm);
        b3SharedMemoryStatusHandle statusHandle;
        
        if (!PyArg_ParseTuple(args, "d", &defaultContactERP))
        {
            PyErr_SetString(SpamError, "default Contact ERP expected a single value (double).");
            return NULL;
        }
        ret = b3PhysicsParamSetDefaultContactERP(command,  defaultContactERP);

        statusHandle = b3SubmitClientCommandAndWaitStatus(sm, command);
    }
    
    Py_INCREF(Py_None);
    return Py_None;
}

=======
    b3SharedMemoryCommandHandle command = b3InitPhysicsParamCommand(sm);
    b3SharedMemoryStatusHandle statusHandle;
>>>>>>> e0127bdb

    if (!PyArg_ParseTuple(args, "d", &timeStep)) {
      PyErr_SetString(SpamError,
                      "setTimeStep expected a single value (double).");
      return NULL;
    }
    ret = b3PhysicsParamSetTimeStep(command, timeStep);
    statusHandle = b3SubmitClientCommandAndWaitStatus(sm, command);
    // ASSERT_EQ(b3GetStatusType(statusHandle), CMD_CLIENT_COMMAND_COMPLETED);
  }

  Py_INCREF(Py_None);
  return Py_None;
}

// Internal function used to get the base position and orientation
// Orientation is returned in quaternions
static int pybullet_internalGetBasePositionAndOrientation(
    int bodyIndex, double basePosition[3], double baseOrientation[3]) {
  basePosition[0] = 0.;
  basePosition[1] = 0.;
  basePosition[2] = 0.;

  baseOrientation[0] = 0.;
  baseOrientation[1] = 0.;
  baseOrientation[2] = 0.;
  baseOrientation[3] = 1.;

  {
    {
      b3SharedMemoryCommandHandle cmd_handle =
          b3RequestActualStateCommandInit(sm, bodyIndex);
      b3SharedMemoryStatusHandle status_handle =
          b3SubmitClientCommandAndWaitStatus(sm, cmd_handle);

      const int status_type = b3GetStatusType(status_handle);
      const double* actualStateQ;
      // const double* jointReactionForces[];
      int i;

      if (status_type != CMD_ACTUAL_STATE_UPDATE_COMPLETED) {
        PyErr_SetString(SpamError, "getBasePositionAndOrientation failed.");
        return 0;
      }

      b3GetStatusActualState(
          status_handle, 0 /* body_unique_id */,
          0 /* num_degree_of_freedom_q */, 0 /* num_degree_of_freedom_u */,
          0 /*root_local_inertial_frame*/, &actualStateQ,
          0 /* actual_state_q_dot */, 0 /* joint_reaction_forces */);

      // printf("joint reaction forces=");
      // for (i=0; i < (sizeof(jointReactionForces)/sizeof(double)); i++) {
      //   printf("%f ", jointReactionForces[i]);
      // }
      // now, position x,y,z = actualStateQ[0],actualStateQ[1],actualStateQ[2]
      // and orientation x,y,z,w =
      // actualStateQ[3],actualStateQ[4],actualStateQ[5],actualStateQ[6]
      basePosition[0] = actualStateQ[0];
      basePosition[1] = actualStateQ[1];
      basePosition[2] = actualStateQ[2];

      baseOrientation[0] = actualStateQ[3];
      baseOrientation[1] = actualStateQ[4];
      baseOrientation[2] = actualStateQ[5];
      baseOrientation[3] = actualStateQ[6];
    }
  }
  return 1;
}

// Get the positions (x,y,z) and orientation (x,y,z,w) in quaternion
// values for the base link of your object
// Object is retrieved based on body index, which is the order
// the object was loaded into the simulation (0-based)
static PyObject* pybullet_getBasePositionAndOrientation(PyObject* self,
                                                        PyObject* args) {
  int bodyIndex = -1;
  double basePosition[3];
  double baseOrientation[4];
  PyObject* pylistPos;
  PyObject* pylistOrientation;

  if (0 == sm) {
    PyErr_SetString(SpamError, "Not connected to physics server.");
    return NULL;
  }

  if (!PyArg_ParseTuple(args, "i", &bodyIndex)) {
    PyErr_SetString(SpamError, "Expected a body index (integer).");
    return NULL;
  }

  if (0 == pybullet_internalGetBasePositionAndOrientation(
               bodyIndex, basePosition, baseOrientation)) {
    PyErr_SetString(SpamError,
                    "GetBasePositionAndOrientation failed (#joints/links "
                    "exceeds maximum?).");
    return NULL;
  }

  {
    PyObject* item;
    int i;
    int num = 3;
    pylistPos = PyTuple_New(num);
    for (i = 0; i < num; i++) {
      item = PyFloat_FromDouble(basePosition[i]);
      PyTuple_SetItem(pylistPos, i, item);
    }
  }

  {
    PyObject* item;
    int i;
    int num = 4;
    pylistOrientation = PyTuple_New(num);
    for (i = 0; i < num; i++) {
      item = PyFloat_FromDouble(baseOrientation[i]);
      PyTuple_SetItem(pylistOrientation, i, item);
    }
  }

  {
    PyObject* pylist;
    pylist = PyTuple_New(2);
    PyTuple_SetItem(pylist, 0, pylistPos);
    PyTuple_SetItem(pylist, 1, pylistOrientation);
    return pylist;
  }
}

// Return the number of joints in an object based on
// body index; body index is based on order of sequence
// the object is loaded into simulation
static PyObject* pybullet_getNumJoints(PyObject* self, PyObject* args) {
  if (0 == sm) {
    PyErr_SetString(SpamError, "Not connected to physics server.");
    return NULL;
  }

  {
    int bodyIndex = -1;
    int numJoints = 0;
    if (!PyArg_ParseTuple(args, "i", &bodyIndex)) {
      PyErr_SetString(SpamError, "Expected a body index (integer).");
      return NULL;
    }
    numJoints = b3GetNumJoints(sm, bodyIndex);

#if PY_MAJOR_VERSION >= 3
    return PyLong_FromLong(numJoints);
#else
    return PyInt_FromLong(numJoints);
#endif
  }
}

// Initalize all joint positions given a list of values
static PyObject* pybullet_resetJointState(PyObject* self, PyObject* args) {
  int size;
  if (0 == sm) {
    PyErr_SetString(SpamError, "Not connected to physics server.");
    return NULL;
  }

  size = PySequence_Size(args);

  if (size == 3) {
    int bodyIndex;
    int jointIndex;
    double targetValue;

    if (PyArg_ParseTuple(args, "iid", &bodyIndex, &jointIndex, &targetValue)) {
      b3SharedMemoryCommandHandle commandHandle;
      b3SharedMemoryStatusHandle statusHandle;
      int numJoints;

      numJoints = b3GetNumJoints(sm, bodyIndex);
      if ((jointIndex >= numJoints) || (jointIndex < 0)) {
        PyErr_SetString(SpamError, "Joint index out-of-range.");
        return NULL;
      }

      commandHandle = b3CreatePoseCommandInit(sm, bodyIndex);

      b3CreatePoseCommandSetJointPosition(sm, commandHandle, jointIndex,
                                          targetValue);

      statusHandle = b3SubmitClientCommandAndWaitStatus(sm, commandHandle);
      Py_INCREF(Py_None);
      return Py_None;
    }
  }
  PyErr_SetString(SpamError, "error in resetJointState.");
  return NULL;
}

// Reset the position and orientation of the base/root link, position [x,y,z]
// and orientation quaternion [x,y,z,w]
static PyObject* pybullet_resetBasePositionAndOrientation(PyObject* self,
                                                          PyObject* args) {
  int size;
  if (0 == sm) {
    PyErr_SetString(SpamError, "Not connected to physics server.");
    return NULL;
  }

  size = PySequence_Size(args);

  if (size == 3) {
    int bodyIndex;
    PyObject* posObj;
    PyObject* ornObj;
    double pos[3];
    double orn[4];  // as a quaternion

    if (PyArg_ParseTuple(args, "iOO", &bodyIndex, &posObj, &ornObj)) {
      b3SharedMemoryCommandHandle commandHandle;
      b3SharedMemoryStatusHandle statusHandle;

      {
        PyObject* seq;
        int len, i;
        seq = PySequence_Fast(posObj, "expected a sequence");
        len = PySequence_Size(posObj);
        if (len == 3) {
          for (i = 0; i < 3; i++) {
            pos[i] = pybullet_internalGetFloatFromSequence(seq, i);
          }
        } else {
          PyErr_SetString(SpamError, "position needs a 3 coordinates [x,y,z].");
          Py_DECREF(seq);
          return NULL;
        }
        Py_DECREF(seq);
      }

      {
        PyObject* seq;
        int len, i;
        seq = PySequence_Fast(ornObj, "expected a sequence");
        len = PySequence_Size(ornObj);
        if (len == 4) {
          for (i = 0; i < 4; i++) {
            orn[i] = pybullet_internalGetFloatFromSequence(seq, i);
          }
        } else {
          PyErr_SetString(
              SpamError,
              "orientation needs a 4 coordinates, quaternion [x,y,z,w].");
          Py_DECREF(seq);
          return NULL;
        }
        Py_DECREF(seq);
      }

      commandHandle = b3CreatePoseCommandInit(sm, bodyIndex);

      b3CreatePoseCommandSetBasePosition(commandHandle, pos[0], pos[1], pos[2]);
      b3CreatePoseCommandSetBaseOrientation(commandHandle, orn[0], orn[1],
                                            orn[2], orn[3]);

      statusHandle = b3SubmitClientCommandAndWaitStatus(sm, commandHandle);
      Py_INCREF(Py_None);
      return Py_None;
    }
  }
  PyErr_SetString(SpamError, "error in resetJointState.");
  return NULL;
}

// Get the a single joint info for a specific bodyIndex
//
// Args:
//  bodyIndex - integer indicating body in simulation
//  jointIndex - integer indicating joint for a specific body
//
// Joint information includes:
//  index, name, type, q-index, u-index,
//  flags, joint damping, joint friction
//
// The format of the returned list is
// [int, str, int, int, int, int, float, float]
//
// TODO(hellojas): get joint positions for a body
static PyObject* pybullet_getJointInfo(PyObject* self, PyObject* args) {
  PyObject* pyListJointInfo;

  struct b3JointInfo info;

  int bodyIndex = -1;
  int jointIndex = -1;
  int jointInfoSize = 8;  // size of struct b3JointInfo

  int size = PySequence_Size(args);

  if (0 == sm) {
    PyErr_SetString(SpamError, "Not connected to physics server.");
    return NULL;
  }

  if (size == 2)  // get body index and joint index
  {
    if (PyArg_ParseTuple(args, "ii", &bodyIndex, &jointIndex)) {
      // printf("body index = %d, joint index =%d\n", bodyIndex, jointIndex);

      pyListJointInfo = PyTuple_New(jointInfoSize);

      if (b3GetJointInfo(sm, bodyIndex, jointIndex, &info)) {
        //  printf("Joint%d %s, type %d, at q-index %d and u-index %d\n",
        //          info.m_jointIndex,
        //          info.m_jointName,
        //          info.m_jointType,
        //          info.m_qIndex,
        //          info.m_uIndex);
        //  printf("  flags=%d jointDamping=%f jointFriction=%f\n",
        //          info.m_flags,
        //          info.m_jointDamping,
        //          info.m_jointFriction);
        PyTuple_SetItem(pyListJointInfo, 0, PyInt_FromLong(info.m_jointIndex));
        PyTuple_SetItem(pyListJointInfo, 1,
                        PyString_FromString(info.m_jointName));
        PyTuple_SetItem(pyListJointInfo, 2, PyInt_FromLong(info.m_jointType));
        PyTuple_SetItem(pyListJointInfo, 3, PyInt_FromLong(info.m_qIndex));
        PyTuple_SetItem(pyListJointInfo, 4, PyInt_FromLong(info.m_uIndex));
        PyTuple_SetItem(pyListJointInfo, 5, PyInt_FromLong(info.m_flags));
        PyTuple_SetItem(pyListJointInfo, 6,
                        PyFloat_FromDouble(info.m_jointDamping));
        PyTuple_SetItem(pyListJointInfo, 7,
                        PyFloat_FromDouble(info.m_jointFriction));
        return pyListJointInfo;
      } else {
        PyErr_SetString(SpamError, "GetJointInfo failed.");
        return NULL;
      }
    }
  }

  Py_INCREF(Py_None);
  return Py_None;
}

// Returns the state of a specific joint in a given bodyIndex
//
// Args:
//  bodyIndex - integer indicating body in simulation
//  jointIndex - integer indicating joint for a specific body
//
// The state of a joint includes the following:
//  position, velocity, force torque (6 values), and motor torque
// The returned pylist is an array of [float, float, float[6], float]

// TODO(hellojas): check accuracy of position and velocity
// TODO(hellojas): check force torque values

static PyObject* pybullet_getJointState(PyObject* self, PyObject* args) {
  PyObject* pyListJointForceTorque;
  PyObject* pyListJointState;
  PyObject* item;

  struct b3JointInfo info;
  struct b3JointSensorState sensorState;

  int bodyIndex = -1;
  int jointIndex = -1;
  int sensorStateSize = 4;  // size of struct b3JointSensorState
  int forceTorqueSize = 6;  // size of force torque list from b3JointSensorState
  int i, j;

  int size = PySequence_Size(args);

  if (0 == sm) {
    PyErr_SetString(SpamError, "Not connected to physics server.");
    return NULL;
  }

  if (size == 2)  // get body index and joint index
  {
    if (PyArg_ParseTuple(args, "ii", &bodyIndex, &jointIndex)) {
      int status_type = 0;
      b3SharedMemoryCommandHandle cmd_handle =
          b3RequestActualStateCommandInit(sm, bodyIndex);
      b3SharedMemoryStatusHandle status_handle =
          b3SubmitClientCommandAndWaitStatus(sm, cmd_handle);

      status_type = b3GetStatusType(status_handle);
      if (status_type != CMD_ACTUAL_STATE_UPDATE_COMPLETED) {
        PyErr_SetString(SpamError, "getBasePositionAndOrientation failed.");
        return NULL;
      }

      pyListJointState = PyTuple_New(sensorStateSize);
      pyListJointForceTorque = PyTuple_New(forceTorqueSize);

      b3GetJointState(sm, status_handle, jointIndex, &sensorState);

      PyTuple_SetItem(pyListJointState, 0,
                      PyFloat_FromDouble(sensorState.m_jointPosition));
      PyTuple_SetItem(pyListJointState, 1,
                      PyFloat_FromDouble(sensorState.m_jointVelocity));

      for (j = 0; j < forceTorqueSize; j++) {
        PyTuple_SetItem(pyListJointForceTorque, j,
                        PyFloat_FromDouble(sensorState.m_jointForceTorque[j]));
      }

      PyTuple_SetItem(pyListJointState, 2, pyListJointForceTorque);

      PyTuple_SetItem(pyListJointState, 3,
                      PyFloat_FromDouble(sensorState.m_jointMotorTorque));

      return pyListJointState;
    }
  } else {
    PyErr_SetString(
        SpamError,
        "getJointState expects 2 arguments (objectUniqueId and joint index).");
    return NULL;
  }

  Py_INCREF(Py_None);
  return Py_None;
}

// internal function to set a float matrix[16]
// used to initialize camera position with
// a view and projection matrix in renderImage()
//
// // Args:
//  matrix - float[16] which will be set by values from objMat
static int pybullet_internalSetMatrix(PyObject* objMat, float matrix[16]) {
  int i, len;
  PyObject* seq;

  seq = PySequence_Fast(objMat, "expected a sequence");
  len = PySequence_Size(objMat);
  if (len == 16) {
    for (i = 0; i < len; i++) {
      matrix[i] = pybullet_internalGetFloatFromSequence(seq, i);
    }
    Py_DECREF(seq);
    return 1;
  }
  Py_DECREF(seq);
  return 0;
}

// internal function to set a float vector[3]
// used to initialize camera position with
// a view and projection matrix in renderImage()
//
// // Args:
//  vector - float[3] which will be set by values from objMat
static int pybullet_internalSetVector(PyObject* objMat, float vector[3]) {
  int i, len;
  PyObject* seq;

  seq = PySequence_Fast(objMat, "expected a sequence");
  len = PySequence_Size(objMat);
  if (len == 3) {
    for (i = 0; i < len; i++) {
      vector[i] = pybullet_internalGetFloatFromSequence(seq, i);
    }
    Py_DECREF(seq);
    return 1;
  }
  Py_DECREF(seq);
  return 0;
}

static PyObject* pybullet_getContactPointData(PyObject* self, PyObject* args) {
  int size = PySequence_Size(args);
  int objectUniqueIdA = -1;
  int objectUniqueIdB = -1;
  b3SharedMemoryCommandHandle commandHandle;
  struct b3ContactInformation contactPointData;
  b3SharedMemoryStatusHandle statusHandle;
  int statusType;
  int i;
  PyObject* pyResultList = 0;

  if (size == 1) {
    if (!PyArg_ParseTuple(args, "i", &objectUniqueIdA)) {
      PyErr_SetString(SpamError, "Error parsing object unique id");
      return NULL;
    }
  }
  if (size == 2) {
    if (!PyArg_ParseTuple(args, "ii", &objectUniqueIdA, &objectUniqueIdB)) {
      PyErr_SetString(SpamError, "Error parsing object unique id");
      return NULL;
    }
  }

  commandHandle = b3InitRequestContactPointInformation(sm);
  b3SetContactFilterBodyA(commandHandle, objectUniqueIdA);
  b3SetContactFilterBodyB(commandHandle, objectUniqueIdB);
  b3SubmitClientCommand(sm, commandHandle);
  
  statusHandle = b3SubmitClientCommandAndWaitStatus(sm, commandHandle);
  statusType = b3GetStatusType(statusHandle);
  if (statusType == CMD_CONTACT_POINT_INFORMATION_COMPLETED) {
    /*
     0     int m_contactFlags;
     1     int m_bodyUniqueIdA;
     2     int m_bodyUniqueIdB;
     3     int m_linkIndexA;
     4     int m_linkIndexB;
     5-6-7     double m_positionOnAInWS[3];//contact point location on object A,
     in world space coordinates
     8-9-10     double m_positionOnBInWS[3];//contact point location on object
     A, in world space coordinates
     11-12-13     double m_contactNormalOnBInWS[3];//the separating contact
     normal, pointing from object B towards object A
     14     double m_contactDistance;//negative number is penetration, positive
     is distance.

     15    double m_normalForce;
     */

    b3GetContactPointInformation(sm, &contactPointData);
    pyResultList = PyTuple_New(contactPointData.m_numContactPoints);
    for (i = 0; i < contactPointData.m_numContactPoints; i++) {
      PyObject* contactObList = PyTuple_New(16);  // see above 16 fields
      PyObject* item;
      item =
          PyInt_FromLong(contactPointData.m_contactPointData[i].m_contactFlags);
      PyTuple_SetItem(contactObList, 0, item);
      item = PyInt_FromLong(
          contactPointData.m_contactPointData[i].m_bodyUniqueIdA);
      PyTuple_SetItem(contactObList, 1, item);
      item = PyInt_FromLong(
          contactPointData.m_contactPointData[i].m_bodyUniqueIdB);
      PyTuple_SetItem(contactObList, 2, item);
      item =
          PyInt_FromLong(contactPointData.m_contactPointData[i].m_linkIndexA);
      PyTuple_SetItem(contactObList, 3, item);
      item =
          PyInt_FromLong(contactPointData.m_contactPointData[i].m_linkIndexB);
      PyTuple_SetItem(contactObList, 4, item);
      item = PyFloat_FromDouble(
          contactPointData.m_contactPointData[i].m_positionOnAInWS[0]);
      PyTuple_SetItem(contactObList, 5, item);
      item = PyFloat_FromDouble(
          contactPointData.m_contactPointData[i].m_positionOnAInWS[1]);
      PyTuple_SetItem(contactObList, 6, item);
      item = PyFloat_FromDouble(
          contactPointData.m_contactPointData[i].m_positionOnAInWS[2]);
      PyTuple_SetItem(contactObList, 7, item);

      item = PyFloat_FromDouble(
          contactPointData.m_contactPointData[i].m_positionOnBInWS[0]);
      PyTuple_SetItem(contactObList, 8, item);
      item = PyFloat_FromDouble(
          contactPointData.m_contactPointData[i].m_positionOnBInWS[1]);
      PyTuple_SetItem(contactObList, 9, item);
      item = PyFloat_FromDouble(
          contactPointData.m_contactPointData[i].m_positionOnBInWS[2]);
      PyTuple_SetItem(contactObList, 10, item);

      item = PyFloat_FromDouble(
          contactPointData.m_contactPointData[i].m_contactNormalOnBInWS[0]);
      PyTuple_SetItem(contactObList, 11, item);
      item = PyFloat_FromDouble(
          contactPointData.m_contactPointData[i].m_contactNormalOnBInWS[1]);
      PyTuple_SetItem(contactObList, 12, item);
      item = PyFloat_FromDouble(
          contactPointData.m_contactPointData[i].m_contactNormalOnBInWS[2]);
      PyTuple_SetItem(contactObList, 13, item);

      item = PyFloat_FromDouble(
          contactPointData.m_contactPointData[i].m_contactDistance);
      PyTuple_SetItem(contactObList, 14, item);
      item = PyFloat_FromDouble(
          contactPointData.m_contactPointData[i].m_normalForce);
      PyTuple_SetItem(contactObList, 15, item);

      PyTuple_SetItem(pyResultList, i, contactObList);
    }
    return pyResultList;
  }

  Py_INCREF(Py_None);
  return Py_None;
}

// Render an image from the current timestep of the simulation
//
// Examples:
//  renderImage() - default image resolution and camera position
//  renderImage(w, h) - image resolution of (w,h), default camera
//  renderImage(w, h, view[16], projection[16]) - set both resolution
//    and initialize camera to the view and projection values
//  renderImage(w, h, cameraPos, targetPos, cameraUp, nearVal, farVal) - set
//    resolution and initialize camera based on camera position, target
//    position, camera up and fulstrum near/far values.
//  renderImage(w, h, cameraPos, targetPos, cameraUp, nearVal, farVal, fov) -
//    set resolution and initialize camera based on camera position, target
//    position, camera up, fulstrum near/far values and camera field of view.
//  renderImage(w, h, targetPos, distance, yaw, pitch, upAxisIndex, nearVal,
//  farVal, fov)

//
// Note if the (w,h) is too small, the objects may not appear based on
// where the camera has been set
//
// TODO(hellojas): fix image is cut off at head
// TODO(hellojas): should we add check to give minimum image resolution
//  to see object based on camera position?
static PyObject* pybullet_renderImage(PyObject* self, PyObject* args) {
  /// request an image from a simulated camera, using a software renderer.
  struct b3CameraImageData imageData;
  PyObject* objViewMat, *objProjMat;
  PyObject* objCameraPos, *objTargetPos, *objCameraUp;

  int width, height;
  int size = PySequence_Size(args);
  float viewMatrix[16];
  float projectionMatrix[16];

  float cameraPos[3];
  float targetPos[3];
  float cameraUp[3];

  float left, right, bottom, top, aspect;
  float nearVal, farVal;
  float fov;

  // inialize cmd
  b3SharedMemoryCommandHandle command;

  if (0 == sm) {
    PyErr_SetString(SpamError, "Not connected to physics server.");
    return NULL;
  }

  command = b3InitRequestCameraImage(sm);

  if (size == 2)  // only set camera resolution
  {
    if (PyArg_ParseTuple(args, "ii", &width, &height)) {
      b3RequestCameraImageSetPixelResolution(command, width, height);
    }
  } else if (size == 4)  // set camera resolution and view and projection matrix
  {
    if (PyArg_ParseTuple(args, "iiOO", &width, &height, &objViewMat,
                         &objProjMat)) {
      b3RequestCameraImageSetPixelResolution(command, width, height);

      // set camera matrices only if set matrix function succeeds
      if (pybullet_internalSetMatrix(objViewMat, viewMatrix) &&
          (pybullet_internalSetMatrix(objProjMat, projectionMatrix))) {
        b3RequestCameraImageSetCameraMatrices(command, viewMatrix,
                                              projectionMatrix);
      } else {
        PyErr_SetString(SpamError, "Error parsing view or projection matrix.");
        return NULL;
      }
    }
  } else if (size == 7)  // set camera resolution, camera positions and
                         // calculate projection using near/far values.
  {
    if (PyArg_ParseTuple(args, "iiOOOff", &width, &height, &objCameraPos,
                         &objTargetPos, &objCameraUp, &nearVal, &farVal)) {
      b3RequestCameraImageSetPixelResolution(command, width, height);
      if (pybullet_internalSetVector(objCameraPos, cameraPos) &&
          pybullet_internalSetVector(objTargetPos, targetPos) &&
          pybullet_internalSetVector(objCameraUp, cameraUp)) {
        b3RequestCameraImageSetViewMatrix(command, cameraPos, targetPos,
                                          cameraUp);
      } else {
        PyErr_SetString(SpamError,
                        "Error parsing camera position, target or up.");
        return NULL;
      }

      aspect = width / height;
      left = -aspect * nearVal;
      right = aspect * nearVal;
      bottom = -nearVal;
      top = nearVal;
      b3RequestCameraImageSetProjectionMatrix(command, left, right, bottom, top,
                                              nearVal, farVal);
    }
  } else if (size == 8)  // set camera resolution, camera positions and
                         // calculate projection using near/far values & field
                         // of view
  {
    if (PyArg_ParseTuple(args, "iiOOOfff", &width, &height, &objCameraPos,
                         &objTargetPos, &objCameraUp, &nearVal, &farVal,
                         &fov)) {
      b3RequestCameraImageSetPixelResolution(command, width, height);
      if (pybullet_internalSetVector(objCameraPos, cameraPos) &&
          pybullet_internalSetVector(objTargetPos, targetPos) &&
          pybullet_internalSetVector(objCameraUp, cameraUp)) {
        b3RequestCameraImageSetViewMatrix(command, cameraPos, targetPos,
                                          cameraUp);
      } else {
        PyErr_SetString(SpamError,
                        "Error parsing camera position, target or up.");
        return NULL;
      }

      aspect = width / height;
      b3RequestCameraImageSetFOVProjectionMatrix(command, fov, aspect, nearVal,
                                                 farVal);
    }
  } else if (size == 11) {
    int upAxisIndex = 1;
    float camDistance, yaw, pitch, roll;

    // sometimes more arguments are better :-)
    if (PyArg_ParseTuple(args, "iiOffffifff", &width, &height, &objTargetPos,
                         &camDistance, &yaw, &pitch, &roll, &upAxisIndex,
                         &nearVal, &farVal, &fov)) {
      b3RequestCameraImageSetPixelResolution(command, width, height);
      if (pybullet_internalSetVector(objTargetPos, targetPos)) {
        // printf("width = %d, height = %d, targetPos = %f,%f,%f, distance = %f,
        // yaw = %f, pitch = %f,   upAxisIndex = %d, near=%f, far=%f,
        // fov=%f\n",width,height,targetPos[0],targetPos[1],targetPos[2],camDistance,yaw,pitch,upAxisIndex,nearVal,farVal,fov);

        b3RequestCameraImageSetViewMatrix2(command, targetPos, camDistance, yaw,
                                           pitch, roll, upAxisIndex);
        aspect = width / height;
        b3RequestCameraImageSetFOVProjectionMatrix(command, fov, aspect,
                                                   nearVal, farVal);
      } else {
        PyErr_SetString(SpamError, "Error parsing camera target pos");
      }
    } else {
      PyErr_SetString(SpamError, "Error parsing arguments");
    }

  } else {
    PyErr_SetString(SpamError, "Invalid number of args passed to renderImage.");
    return NULL;
  }

  if (b3CanSubmitCommand(sm)) {
    b3SharedMemoryStatusHandle statusHandle;
    int statusType;

    // b3RequestCameraImageSelectRenderer(command,ER_BULLET_HARDWARE_OPENGL);

    statusHandle = b3SubmitClientCommandAndWaitStatus(sm, command);
    statusType = b3GetStatusType(statusHandle);
    if (statusType == CMD_CAMERA_IMAGE_COMPLETED) {
      PyObject* item2;
      PyObject* pyResultList;  // store 4 elements in this result: width,
                               // height, rgbData, depth
      PyObject* pylistRGB;
      PyObject* pylistDep;
      PyObject* pylistSeg;

      int i, j, p;

      b3GetCameraImageData(sm, &imageData);
      // TODO(hellojas): error handling if image size is 0
      pyResultList = PyTuple_New(5);
      PyTuple_SetItem(pyResultList, 0, PyInt_FromLong(imageData.m_pixelWidth));
      PyTuple_SetItem(pyResultList, 1, PyInt_FromLong(imageData.m_pixelHeight));

      {
        PyObject* item;
        int bytesPerPixel = 4;  // Red, Green, Blue, and Alpha each 8 bit values
        int num =
            bytesPerPixel * imageData.m_pixelWidth * imageData.m_pixelHeight;
        pylistRGB = PyTuple_New(num);
        pylistDep =
            PyTuple_New(imageData.m_pixelWidth * imageData.m_pixelHeight);
        pylistSeg =
            PyTuple_New(imageData.m_pixelWidth * imageData.m_pixelHeight);
        for (i = 0; i < imageData.m_pixelWidth; i++) {
          for (j = 0; j < imageData.m_pixelHeight; j++) {
            // TODO(hellojas): validate depth values make sense
            int depIndex = i + j * imageData.m_pixelWidth;
            {
              item = PyFloat_FromDouble(imageData.m_depthValues[depIndex]);
              PyTuple_SetItem(pylistDep, depIndex, item);
            }
            {
              item2 =
                  PyLong_FromLong(imageData.m_segmentationMaskValues[depIndex]);
              PyTuple_SetItem(pylistSeg, depIndex, item2);
            }

            for (p = 0; p < bytesPerPixel; p++) {
              int pixelIndex =
                  bytesPerPixel * (i + j * imageData.m_pixelWidth) + p;
              item = PyInt_FromLong(imageData.m_rgbColorData[pixelIndex]);
              PyTuple_SetItem(pylistRGB, pixelIndex, item);
            }
          }
        }
      }

      PyTuple_SetItem(pyResultList, 2, pylistRGB);
      PyTuple_SetItem(pyResultList, 3, pylistDep);
      PyTuple_SetItem(pyResultList, 4, pylistSeg);
      return pyResultList;
    }
  }

  Py_INCREF(Py_None);
  return Py_None;
}

static PyObject* pybullet_applyExternalForce(PyObject* self, PyObject* args) {
  if (0 == sm) {
    PyErr_SetString(SpamError, "Not connected to physics server.");
    return NULL;
  }
  {
    int objectUniqueId, linkIndex, flags;
    double force[3];
    double position[3] = {0.0, 0.0, 0.0};
    PyObject* forceObj, *posObj;

    b3SharedMemoryCommandHandle command;
    b3SharedMemoryStatusHandle statusHandle;
    int size = PySequence_Size(args);

    if (size == 5) {
      if (!PyArg_ParseTuple(args, "iiOOi", &objectUniqueId, &linkIndex,
                            &forceObj, &posObj, &flags)) {
        PyErr_SetString(SpamError, "applyBaseForce couldn't parse arguments");
        return NULL;
      }
    } else {
      PyErr_SetString(SpamError,
                      "applyBaseForce needs 5 arguments: objectUniqueId, "
                      "linkIndex (-1 for base/root link), force [x,y,z], "
                      "position [x,y,z], flags");

      return NULL;
    }

    {
      PyObject* seq;
      int len, i;
      seq = PySequence_Fast(forceObj, "expected a sequence");
      len = PySequence_Size(forceObj);
      if (len == 3) {
        for (i = 0; i < 3; i++) {
          force[i] = pybullet_internalGetFloatFromSequence(seq, i);
        }
      } else {
        PyErr_SetString(SpamError, "force needs a 3 coordinates [x,y,z].");
        Py_DECREF(seq);
        return NULL;
      }
      Py_DECREF(seq);
    }
    {
      PyObject* seq;
      int len, i;
      seq = PySequence_Fast(posObj, "expected a sequence");
      len = PySequence_Size(posObj);
      if (len == 3) {
        for (i = 0; i < 3; i++) {
          position[i] = pybullet_internalGetFloatFromSequence(seq, i);
        }
      } else {
        PyErr_SetString(SpamError, "position needs a 3 coordinates [x,y,z].");
        Py_DECREF(seq);
        return NULL;
      }
      Py_DECREF(seq);
    }
    if ((flags != EF_WORLD_FRAME) && (flags != EF_LINK_FRAME)) {
      PyErr_SetString(SpamError,
                      "flag has to be either WORLD_FRAME or LINK_FRAME");
      return NULL;
    }
    command = b3ApplyExternalForceCommandInit(sm);
    b3ApplyExternalForce(command, objectUniqueId, linkIndex, force, position,
                         flags);
    statusHandle = b3SubmitClientCommandAndWaitStatus(sm, command);
  }
  Py_INCREF(Py_None);
  return Py_None;
}

static PyObject* pybullet_applyExternalTorque(PyObject* self, PyObject* args) {
  if (0 == sm) {
    PyErr_SetString(SpamError, "Not connected to physics server.");
    return NULL;
  }
  {
    int objectUniqueId, linkIndex, flags;
    double torque[3];
    PyObject* torqueObj;

    if (PyArg_ParseTuple(args, "iiOi", &objectUniqueId, &linkIndex, &torqueObj,
                         &flags)) {
      PyObject* seq;
      int len, i;
      seq = PySequence_Fast(torqueObj, "expected a sequence");
      len = PySequence_Size(torqueObj);
      if (len == 3) {
        for (i = 0; i < 3; i++) {
          torque[i] = pybullet_internalGetFloatFromSequence(seq, i);
        }
      } else {
        PyErr_SetString(SpamError, "torque needs a 3 coordinates [x,y,z].");
        Py_DECREF(seq);
        return NULL;
      }
      Py_DECREF(seq);

      if (linkIndex < -1) {
        PyErr_SetString(SpamError,
                        "Invalid link index, has to be -1 or larger");
        return NULL;
      }
      if ((flags != EF_WORLD_FRAME) && (flags != EF_LINK_FRAME)) {
        PyErr_SetString(SpamError,
                        "flag has to be either WORLD_FRAME or LINK_FRAME");
        return NULL;
      }
      {
        b3SharedMemoryStatusHandle statusHandle;
        b3SharedMemoryCommandHandle command =
            b3ApplyExternalForceCommandInit(sm);
        b3ApplyExternalTorque(command, objectUniqueId, -1, torque, flags);
        statusHandle = b3SubmitClientCommandAndWaitStatus(sm, command);
      }
    }
  }

  Py_INCREF(Py_None);
  return Py_None;
}

static PyObject* pybullet_getQuaternionFromEuler(PyObject* self,
                                                 PyObject* args) {
  double rpy[3];

  PyObject* eulerObj;

  if (PyArg_ParseTuple(args, "O", &eulerObj)) {
    PyObject* seq;
    int len, i;
    seq = PySequence_Fast(eulerObj, "expected a sequence");
    len = PySequence_Size(eulerObj);
    if (len == 3) {
      for (i = 0; i < 3; i++) {
        rpy[i] = pybullet_internalGetFloatFromSequence(seq, i);
      }
    } else {
      PyErr_SetString(SpamError,
                      "Euler angles need a 3 coordinates [roll, pitch, yaw].");
      Py_DECREF(seq);
      return NULL;
    }
    Py_DECREF(seq);
  } else {
    PyErr_SetString(SpamError,
                    "Euler angles need a 3 coordinates [roll, pitch, yaw].");
    return NULL;
  }

  {
    double phi, the, psi;
    double roll = rpy[0];
    double pitch = rpy[1];
    double yaw = rpy[2];
    phi = roll / 2.0;
    the = pitch / 2.0;
    psi = yaw / 2.0;
    {
      double quat[4] = {
          sin(phi) * cos(the) * cos(psi) - cos(phi) * sin(the) * sin(psi),
          cos(phi) * sin(the) * cos(psi) + sin(phi) * cos(the) * sin(psi),
          cos(phi) * cos(the) * sin(psi) - sin(phi) * sin(the) * cos(psi),
          cos(phi) * cos(the) * cos(psi) + sin(phi) * sin(the) * sin(psi)};

      // normalize the quaternion
      double len = sqrt(quat[0] * quat[0] + quat[1] * quat[1] +
                        quat[2] * quat[2] + quat[3] * quat[3]);
      quat[0] /= len;
      quat[1] /= len;
      quat[2] /= len;
      quat[3] /= len;
      {
        PyObject* pylist;
        int i;
        pylist = PyTuple_New(4);
        for (i = 0; i < 4; i++)
          PyTuple_SetItem(pylist, i, PyFloat_FromDouble(quat[i]));
        return pylist;
      }
    }
  }
  Py_INCREF(Py_None);
  return Py_None;
}
/// quaternion <-> euler yaw/pitch/roll convention from URDF/SDF, see Gazebo
/// https://github.com/arpg/Gazebo/blob/master/gazebo/math/Quaternion.cc
static PyObject* pybullet_getEulerFromQuaternion(PyObject* self,
                                                 PyObject* args) {
  double squ;
  double sqx;
  double sqy;
  double sqz;

  double quat[4];

  PyObject* quatObj;

  if (PyArg_ParseTuple(args, "O", &quatObj)) {
    PyObject* seq;
    int len, i;
    seq = PySequence_Fast(quatObj, "expected a sequence");
    len = PySequence_Size(quatObj);
    if (len == 4) {
      for (i = 0; i < 4; i++) {
        quat[i] = pybullet_internalGetFloatFromSequence(seq, i);
      }
    } else {
      PyErr_SetString(SpamError, "Quaternion need a 4 components [x,y,z,w].");
      Py_DECREF(seq);
      return NULL;
    }
    Py_DECREF(seq);
  } else {
    PyErr_SetString(SpamError, "Quaternion need a 4 components [x,y,z,w].");
    return NULL;
  }

  {
    double rpy[3];
    double sarg;
    sqx = quat[0] * quat[0];
    sqy = quat[1] * quat[1];
    sqz = quat[2] * quat[2];
    squ = quat[3] * quat[3];
    rpy[0] = atan2(2 * (quat[1] * quat[2] + quat[3] * quat[0]),
                   squ - sqx - sqy + sqz);
    sarg = -2 * (quat[0] * quat[2] - quat[3] * quat[1]);
    rpy[1] = sarg <= -1.0 ? -0.5 * 3.141592538
                          : (sarg >= 1.0 ? 0.5 * 3.141592538 : asin(sarg));
    rpy[2] = atan2(2 * (quat[0] * quat[1] + quat[3] * quat[2]),
                   squ + sqx - sqy - sqz);
    {
      PyObject* pylist;
      int i;
      pylist = PyTuple_New(3);
      for (i = 0; i < 3; i++)
        PyTuple_SetItem(pylist, i, PyFloat_FromDouble(rpy[i]));
      return pylist;
    }
  }
  Py_INCREF(Py_None);
  return Py_None;
}

/// Given an object id, joint positions, joint velocities and joint
/// accelerations,
/// compute the joint forces using Inverse Dynamics
static PyObject* pybullet_calculateInverseDynamics(PyObject* self,
                                                   PyObject* args) {
  int size;
  if (0 == sm) {
    PyErr_SetString(SpamError, "Not connected to physics server.");
    return NULL;
  }

  size = PySequence_Size(args);
  if (size == 4) {
    int bodyIndex;
    PyObject* objPositionsQ;
    PyObject* objVelocitiesQdot;
    PyObject* objAccelerations;

    if (PyArg_ParseTuple(args, "iOOO", &bodyIndex, &objPositionsQ,
                         &objVelocitiesQdot, &objAccelerations)) {
      int szObPos = PySequence_Size(objPositionsQ);
      int szObVel = PySequence_Size(objVelocitiesQdot);
      int szObAcc = PySequence_Size(objAccelerations);
      int numJoints = b3GetNumJoints(sm, bodyIndex);
      if (numJoints && (szObPos == numJoints) && (szObVel == numJoints) &&
          (szObAcc == numJoints)) {
        int szInBytes = sizeof(double) * numJoints;
        int i;
        PyObject* pylist = 0;
        double* jointPositionsQ = (double*)malloc(szInBytes);
        double* jointVelocitiesQdot = (double*)malloc(szInBytes);
        double* jointAccelerations = (double*)malloc(szInBytes);
        double* jointForcesOutput = (double*)malloc(szInBytes);

        for (i = 0; i < numJoints; i++) {
          jointPositionsQ[i] =
              pybullet_internalGetFloatFromSequence(objPositionsQ, i);
          jointVelocitiesQdot[i] =
              pybullet_internalGetFloatFromSequence(objVelocitiesQdot, i);
          jointAccelerations[i] =
              pybullet_internalGetFloatFromSequence(objAccelerations, i);
        }

        {
          b3SharedMemoryStatusHandle statusHandle;
          int statusType;
          b3SharedMemoryCommandHandle commandHandle =
              b3CalculateInverseDynamicsCommandInit(
                  sm, bodyIndex, jointPositionsQ, jointVelocitiesQdot,
                  jointAccelerations);
          statusHandle = b3SubmitClientCommandAndWaitStatus(sm, commandHandle);

          statusType = b3GetStatusType(statusHandle);

          if (statusType == CMD_CALCULATED_INVERSE_DYNAMICS_COMPLETED) {
            int bodyUniqueId;
            int dofCount;

            b3GetStatusInverseDynamicsJointForces(statusHandle, &bodyUniqueId,
                                                  &dofCount, 0);

            if (dofCount) {
              b3GetStatusInverseDynamicsJointForces(statusHandle, 0, 0,
                                                    jointForcesOutput);
              {
                {
                  int i;
                  pylist = PyTuple_New(dofCount);
                  for (i = 0; i < dofCount; i++)
                    PyTuple_SetItem(pylist, i,
                                    PyFloat_FromDouble(jointForcesOutput[i]));
                }
              }
            }

          } else {
            PyErr_SetString(SpamError,
                            "Internal error in calculateInverseDynamics");
          }
        }
        free(jointPositionsQ);
        free(jointVelocitiesQdot);
        free(jointAccelerations);
        free(jointForcesOutput);
        if (pylist) return pylist;
      } else {
        PyErr_SetString(SpamError,
                        "calculateInverseDynamics numJoints needs to be "
                        "positive and [joint positions], [joint velocities], "
                        "[joint accelerations] need to match the number of "
                        "joints.");
        return NULL;
      }

    } else {
      PyErr_SetString(SpamError,
                      "calculateInverseDynamics expects 4 arguments, body "
                      "index, [joint positions], [joint velocities], [joint "
                      "accelerations].");
      return NULL;
    }
  } else {
    PyErr_SetString(SpamError,
                    "calculateInverseDynamics expects 4 arguments, body index, "
                    "[joint positions], [joint velocities], [joint "
                    "accelerations].");
    return NULL;
  }
  Py_INCREF(Py_None);
  return Py_None;
}

static PyMethodDef SpamMethods[] = {

    {"connect", pybullet_connectPhysicsServer, METH_VARARGS,
     "Connect to an existing physics server (using shared memory by default)."},

    {"disconnect", pybullet_disconnectPhysicsServer, METH_VARARGS,
     "Disconnect from the physics server."},

    {"resetSimulation", pybullet_resetSimulation, METH_VARARGS,
     "Reset the simulation: remove all objects and start from an empty world."},

    {"stepSimulation", pybullet_stepSimulation, METH_VARARGS,
     "Step the simulation using forward dynamics."},

    {"setGravity", pybullet_setGravity, METH_VARARGS,
     "Set the gravity acceleration (x,y,z)."},

    {"setTimeStep", pybullet_setTimeStep, METH_VARARGS,
     "Set the amount of time to proceed at each call to stepSimulation. (unit "
     "is seconds, typically range is 0.01 or 0.001)"},

<<<<<<< HEAD
    {"setTimeStep",  pybullet_setTimeStep, METH_VARARGS,
        "Set the amount of time to proceed at each call to stepSimulation. (unit is seconds, typically range is 0.01 or 0.001)"},

	{"setDefaultContactERP",  pybullet_setDefaultContactERP, METH_VARARGS,
        "Set the amount of contact penetration Error Recovery Paramater (ERP) in each time step. \
		This is an tuning parameter to control resting contact stability. It depends on the time step. For 1/240 timestep, 0.005 is a reasonable values."},
    
	{ "setRealTimeSimulation", pybullet_setRealTimeSimulation, METH_VARARGS,
	"Enable or disable real time simulation (using the real time clock, RTC) in the physics server. Expects one integer argument, 0 or 1" },
=======
    {"setRealTimeSimulation", pybullet_setRealTimeSimulation, METH_VARARGS,
     "Enable or disable real time simulation (using the real time clock, RTC) "
     "in the physics server. Expects one integer argument, 0 or 1"},
>>>>>>> e0127bdb

    {"loadURDF", pybullet_loadURDF, METH_VARARGS,
     "Create a multibody by loading a URDF file."},

    {"loadSDF", pybullet_loadSDF, METH_VARARGS,
     "Load multibodies from an SDF file."},

    {"getBasePositionAndOrientation", pybullet_getBasePositionAndOrientation,
     METH_VARARGS,
     "Get the world position and orientation of the base of the object. "
     "(x,y,z) position vector and (x,y,z,w) quaternion orientation."},

    {"resetBasePositionAndOrientation",
     pybullet_resetBasePositionAndOrientation, METH_VARARGS,
     "Reset the world position and orientation of the base of the object "
     "instantaneously, not through physics simulation. (x,y,z) position vector "
     "and (x,y,z,w) quaternion orientation."},

    {"getNumJoints", pybullet_getNumJoints, METH_VARARGS,
     "Get the number of joints for an object."},

    {"getJointInfo", pybullet_getJointInfo, METH_VARARGS,
     "Get the name and type info for a joint on a body."},

    {"getJointState", pybullet_getJointState, METH_VARARGS,
     "Get the state (position, velocity etc) for a joint on a body."},

    {"resetJointState", pybullet_resetJointState, METH_VARARGS,
     "Reset the state (position, velocity etc) for a joint on a body "
     "instantaneously, not through physics simulation."},

    {"setJointMotorControl", pybullet_setJointMotorControl, METH_VARARGS,
     "Set a single joint motor control mode and desired target value. There is "
     "no immediate state change, stepSimulation will process the motors."},

    {"applyExternalForce", pybullet_applyExternalForce, METH_VARARGS,
     "for objectUniqueId, linkIndex (-1 for base/root link), apply a force "
     "[x,y,z] at the a position [x,y,z], flag to select FORCE_IN_LINK_FRAME or "
     "FORCE_IN_WORLD_FRAME coordinates"},

    {"applyExternalTorque", pybullet_applyExternalTorque, METH_VARARGS,
     "for objectUniqueId, linkIndex (-1 for base/root link) apply a torque "
     "[x,y,z] in Cartesian coordinates, flag to select TORQUE_IN_LINK_FRAME or "
     "TORQUE_IN_WORLD_FRAME coordinates"},

    {"renderImage", pybullet_renderImage, METH_VARARGS,
     "Render an image (given the pixel resolution width, height, camera view "
     "matrix, projection matrix, near, and far values), and return the "
     "8-8-8bit RGB pixel data and floating point depth values"},

    {"getContactPointData", pybullet_getContactPointData, METH_VARARGS,
     "Return the contact point information for all or some of pairwise "
     "object-object collisions. Optional arguments one or two object unique "
     "ids, that need to be involved in the contact."},

    {"getQuaternionFromEuler", pybullet_getQuaternionFromEuler, METH_VARARGS,
     "Convert Euler [roll, pitch, yaw] as in URDF/SDF convention, to "
     "quaternion [x,y,z,w]"},

    {"getEulerFromQuaternion", pybullet_getEulerFromQuaternion, METH_VARARGS,
     "Convert quaternion [x,y,z,w] to Euler [roll, pitch, yaw] as in URDF/SDF "
     "convention"},

    {"calculateInverseDynamics", pybullet_calculateInverseDynamics,
     METH_VARARGS,
     "Given an object id, joint positions, joint velocities and joint "
     "accelerations, compute the joint forces using Inverse Dynamics"},
    // todo(erwincoumans)
    // saveSnapshot
    // loadSnapshot

    ////todo(erwincoumans)
    // collision info
    // raycast info

    // applyBaseForce
    // applyLinkForce

    {NULL, NULL, 0, NULL} /* Sentinel */
};

#if PY_MAJOR_VERSION >= 3
static struct PyModuleDef moduledef = {
    PyModuleDef_HEAD_INIT, "pybullet", /* m_name */
    "Python bindings for Bullet Physics Robotics API (also known as Shared "
    "Memory API)", /* m_doc */
    -1,            /* m_size */
    SpamMethods,   /* m_methods */
    NULL,          /* m_reload */
    NULL,          /* m_traverse */
    NULL,          /* m_clear */
    NULL,          /* m_free */
};
#endif

PyMODINIT_FUNC
#if PY_MAJOR_VERSION >= 3
PyInit_pybullet(void)
#else
initpybullet(void)
#endif
{

  PyObject* m;
#if PY_MAJOR_VERSION >= 3
  m = PyModule_Create(&moduledef);
#else
  m = Py_InitModule3("pybullet", SpamMethods, "Python bindings for Bullet");
#endif

#if PY_MAJOR_VERSION >= 3
  if (m == NULL) return m;
#else
  if (m == NULL) return;
#endif

  PyModule_AddIntConstant(m, "SHARED_MEMORY",
                          eCONNECT_SHARED_MEMORY);        // user read
  PyModule_AddIntConstant(m, "DIRECT", eCONNECT_DIRECT);  // user read
  PyModule_AddIntConstant(m, "GUI", eCONNECT_GUI);        // user read

  PyModule_AddIntConstant(m, "TORQUE_CONTROL", CONTROL_MODE_TORQUE);
  PyModule_AddIntConstant(m, "VELOCITY_CONTROL",
                          CONTROL_MODE_VELOCITY);  // user read
  PyModule_AddIntConstant(m, "POSITION_CONTROL",
                          CONTROL_MODE_POSITION_VELOCITY_PD);  // user read

  PyModule_AddIntConstant(m, "LINK_FRAME", EF_LINK_FRAME);
  PyModule_AddIntConstant(m, "WORLD_FRAME", EF_WORLD_FRAME);

  SpamError = PyErr_NewException("pybullet.error", NULL, NULL);
  Py_INCREF(SpamError);
  PyModule_AddObject(m, "error", SpamError);
#if PY_MAJOR_VERSION >= 3
  return m;
#endif
}<|MERGE_RESOLUTION|>--- conflicted
+++ resolved
@@ -490,7 +490,24 @@
     double timeStep = 0.001;
     int ret;
 
-<<<<<<< HEAD
+
+    b3SharedMemoryCommandHandle command = b3InitPhysicsParamCommand(sm);
+    b3SharedMemoryStatusHandle statusHandle;
+
+    if (!PyArg_ParseTuple(args, "d", &timeStep)) {
+      PyErr_SetString(SpamError,
+                      "setTimeStep expected a single value (double).");
+      return NULL;
+    }
+    ret = b3PhysicsParamSetTimeStep(command, timeStep);
+    statusHandle = b3SubmitClientCommandAndWaitStatus(sm, command);
+    // ASSERT_EQ(b3GetStatusType(statusHandle), CMD_CLIENT_COMMAND_COMPLETED);
+  }
+
+  Py_INCREF(Py_None);
+  return Py_None;
+}
+
 static PyObject *
 pybullet_setDefaultContactERP(PyObject* self, PyObject* args)
 {
@@ -521,24 +538,6 @@
     return Py_None;
 }
 
-=======
-    b3SharedMemoryCommandHandle command = b3InitPhysicsParamCommand(sm);
-    b3SharedMemoryStatusHandle statusHandle;
->>>>>>> e0127bdb
-
-    if (!PyArg_ParseTuple(args, "d", &timeStep)) {
-      PyErr_SetString(SpamError,
-                      "setTimeStep expected a single value (double).");
-      return NULL;
-    }
-    ret = b3PhysicsParamSetTimeStep(command, timeStep);
-    statusHandle = b3SubmitClientCommandAndWaitStatus(sm, command);
-    // ASSERT_EQ(b3GetStatusType(statusHandle), CMD_CLIENT_COMMAND_COMPLETED);
-  }
-
-  Py_INCREF(Py_None);
-  return Py_None;
-}
 
 // Internal function used to get the base position and orientation
 // Orientation is returned in quaternions
@@ -1716,21 +1715,20 @@
      "Set the amount of time to proceed at each call to stepSimulation. (unit "
      "is seconds, typically range is 0.01 or 0.001)"},
 
-<<<<<<< HEAD
+
     {"setTimeStep",  pybullet_setTimeStep, METH_VARARGS,
-        "Set the amount of time to proceed at each call to stepSimulation. (unit is seconds, typically range is 0.01 or 0.001)"},
+        "Set the amount of time to proceed at each call to stepSimulation."
+        " (unit is seconds, typically range is 0.01 or 0.001)"},
 
 	{"setDefaultContactERP",  pybullet_setDefaultContactERP, METH_VARARGS,
-        "Set the amount of contact penetration Error Recovery Paramater (ERP) in each time step. \
-		This is an tuning parameter to control resting contact stability. It depends on the time step. For 1/240 timestep, 0.005 is a reasonable values."},
+        "Set the amount of contact penetration Error Recovery Paramater "
+        "(ERP) in each time step. \
+		This is an tuning parameter to control resting contact stability. "
+		"This value depends on the time step."},
     
 	{ "setRealTimeSimulation", pybullet_setRealTimeSimulation, METH_VARARGS,
-	"Enable or disable real time simulation (using the real time clock, RTC) in the physics server. Expects one integer argument, 0 or 1" },
-=======
-    {"setRealTimeSimulation", pybullet_setRealTimeSimulation, METH_VARARGS,
-     "Enable or disable real time simulation (using the real time clock, RTC) "
-     "in the physics server. Expects one integer argument, 0 or 1"},
->>>>>>> e0127bdb
+	"Enable or disable real time simulation (using the real time clock,"
+	" RTC) in the physics server. Expects one integer argument, 0 or 1" },
 
     {"loadURDF", pybullet_loadURDF, METH_VARARGS,
      "Create a multibody by loading a URDF file."},
