--- conflicted
+++ resolved
@@ -3068,10 +3068,9 @@
 
 static PyObject* pybullet_resetDebugVisualizerCamera(PyObject* self, PyObject* args, PyObject* keywds)
 {
-<<<<<<< HEAD
 	float cameraDistance = -1;
-	float cameraYaw = -1;
-	float cameraPitch = -1;
+	float cameraYaw = 35;
+	float cameraPitch = 50;
 	PyObject* cameraTargetPosObj = 0;
 
 	int physicsClientId = 0;
@@ -3091,32 +3090,7 @@
 
 	{
 		b3SharedMemoryCommandHandle commandHandle = b3InitConfigureOpenGLVisualizer(sm);
-		if ((cameraDistance >= 0) && (cameraYaw >= 0) && (cameraPitch >= 0))
-=======
-    float cameraDistance = -1;
-	float cameraYaw = 35;
-	float cameraPitch = 50;
-	PyObject* cameraTargetPosObj=0;
-
-    int physicsClientId = 0;
-    b3PhysicsClientHandle sm=0;
-    static char *kwlist[] = {"cameraDistance", "cameraYaw", "cameraPitch", "cameraTargetPosition", "physicsClientId", NULL };
-    
-    if (!PyArg_ParseTupleAndKeywords(args, keywds, "fffO|i", kwlist,
-                                 &cameraDistance, &cameraYaw, &cameraPitch, &cameraTargetPosObj, &physicsClientId))
-        return NULL;
-    
-    sm = getPhysicsClient(physicsClientId);
-    if (sm == 0)
-    {
-        PyErr_SetString(SpamError, "Not connected to physics server.");
-        return NULL;
-    }
-   
-    {
-        b3SharedMemoryCommandHandle commandHandle = b3InitConfigureOpenGLVisualizer(sm);
-		if ((cameraDistance>=0))
->>>>>>> 1a079ceb
+		if ((cameraDistance >= 0))
 		{
 			float cameraTargetPosition[3];
 			if (pybullet_internalSetVector(cameraTargetPosObj, cameraTargetPosition))
