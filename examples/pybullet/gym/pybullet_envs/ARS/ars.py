--- conflicted
+++ resolved
@@ -20,19 +20,6 @@
 
 # Setting the Hyper Parameters
 class Hp():
-<<<<<<< HEAD
-
-  def __init__(self):
-    self.nb_steps = 10000
-    self.episode_length = 1000
-    self.learning_rate = 0.02
-    self.nb_directions = 16
-    self.nb_best_directions = 16
-    assert self.nb_best_directions <= self.nb_directions
-    self.noise = 0.03
-    self.seed = 1
-    self.env_name = 'HalfCheetahBulletEnv-v0'
-=======
     
     def __init__(self):
         self.nb_steps = 10000
@@ -44,7 +31,6 @@
         self.noise = 0.03
         self.seed = 1
         self.env_name = 'HalfCheetahBulletEnv-v0'
->>>>>>> 38f45d71
 
 
 # Multiprocess Exploring the policy on one specific direction and over one episode
@@ -179,58 +165,6 @@
 
 
 def train(env, policy, normalizer, hp, parentPipes, args):
-<<<<<<< HEAD
-
-  for step in range(hp.nb_steps):
-
-    # Initializing the perturbations deltas and the positive/negative rewards
-    deltas = policy.sample_deltas()
-    positive_rewards = [0] * hp.nb_directions
-    negative_rewards = [0] * hp.nb_directions
-
-    if parentPipes:
-      for k in range(hp.nb_directions):
-        parentPipe = parentPipes[k]
-        parentPipe.send([_EXPLORE, [normalizer, policy, hp, "positive", deltas[k]]])
-      for k in range(hp.nb_directions):
-        positive_rewards[k] = parentPipes[k].recv()[0]
-
-      for k in range(hp.nb_directions):
-        parentPipe = parentPipes[k]
-        parentPipe.send([_EXPLORE, [normalizer, policy, hp, "negative", deltas[k]]])
-      for k in range(hp.nb_directions):
-        negative_rewards[k] = parentPipes[k].recv()[0]
-
-    else:
-      # Getting the positive rewards in the positive directions
-      for k in range(hp.nb_directions):
-        positive_rewards[k] = explore(env, normalizer, policy, "positive", deltas[k], hp)
-
-      # Getting the negative rewards in the negative/opposite directions
-      for k in range(hp.nb_directions):
-        negative_rewards[k] = explore(env, normalizer, policy, "negative", deltas[k], hp)
-
-    # Gathering all the positive/negative rewards to compute the standard deviation of these rewards
-    all_rewards = np.array(positive_rewards + negative_rewards)
-    sigma_r = all_rewards.std()
-
-    # Sorting the rollouts by the max(r_pos, r_neg) and selecting the best directions
-    scores = {
-        k: max(r_pos, r_neg)
-        for k, (r_pos, r_neg) in enumerate(zip(positive_rewards, negative_rewards))
-    }
-    order = sorted(scores.keys(), key=lambda x: scores[x])[:hp.nb_best_directions]
-    rollouts = [(positive_rewards[k], negative_rewards[k], deltas[k]) for k in order]
-
-    # Updating our policy
-    policy.update(rollouts, sigma_r, args)
-
-    # Printing the final reward of the policy after the update
-    reward_evaluation = explore(env, normalizer, policy, None, None, hp)
-    print('Step:', step, 'Reward:', reward_evaluation)
-
-=======
-    
     for step in range(hp.nb_steps):
         
         # Initializing the perturbations deltas and the positive/negative rewards
@@ -277,7 +211,6 @@
         # Printing the final reward of the policy after the update
         reward_evaluation = explore(env, normalizer, policy, None, None, hp)
         print('Step:', step, 'Reward:', reward_evaluation)
->>>>>>> 38f45d71
 
 # Running the main code
 
