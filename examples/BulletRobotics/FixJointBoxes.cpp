
#include "FixJointBoxes.h"

#include "../CommonInterfaces/CommonGraphicsAppInterface.h"
#include "Bullet3Common/b3AlignedObjectArray.h"
#include "../CommonInterfaces/CommonRenderInterface.h"
#include "../CommonInterfaces/CommonExampleInterface.h"
#include "../CommonInterfaces/CommonGUIHelperInterface.h"
#include "../SharedMemory/PhysicsServerSharedMemory.h"
#include "../SharedMemory/PhysicsClientC_API.h"
#include "../SharedMemory/SharedMemoryPublic.h"
#include "../CommonInterfaces/CommonParameterInterface.h"
#include <string>
#include <vector>
#include "../RobotSimulator/b3RobotSimulatorClientAPI.h"

static btScalar numSolverIterations = 1000;
static btScalar solverId = 0;

class FixJointBoxes : public CommonExampleInterface
{
	GUIHelperInterface* m_guiHelper;
	b3RobotSimulatorClientAPI m_robotSim;
	int m_options;
	b3RobotSimulatorSetPhysicsEngineParameters physicsArgs;
	int solver;

	const size_t numCubes = 30;
	std::vector<int> cubeIds;

public:
	FixJointBoxes(GUIHelperInterface* helper, int options)
		: m_guiHelper(helper),
		  m_options(options),
		  cubeIds(numCubes, 0),
		  solver(solverId)
	{
	}

	virtual ~FixJointBoxes()
	{
	}

	virtual void physicsDebugDraw(int debugDrawMode)
	{
		m_robotSim.debugDraw(debugDrawMode);
	}
	virtual void initPhysics()
	{
		int mode = eCONNECT_EXISTING_EXAMPLE_BROWSER;
		m_robotSim.setGuiHelper(m_guiHelper);
		bool connected = m_robotSim.connect(mode);

		b3Printf("robotSim connected = %d", connected);

		m_robotSim.configureDebugVisualizer(COV_ENABLE_RGB_BUFFER_PREVIEW, 0);
		m_robotSim.configureDebugVisualizer(COV_ENABLE_DEPTH_BUFFER_PREVIEW, 0);
		m_robotSim.configureDebugVisualizer(COV_ENABLE_SEGMENTATION_MARK_PREVIEW, 0);

		{
			b3RobotSimulatorLoadUrdfFileArgs args;
			b3RobotSimulatorChangeDynamicsArgs dynamicsArgs;

<<<<<<< HEAD
			for (int i = 0; i < numCubes; i++)
			{
				args.m_forceOverrideFixedBase = (i == 0);
				args.m_startPosition.setValue(0, i * 0.05, 1);
				cubeIds[i] = m_robotSim.loadURDF("cube_small.urdf", args);
=======
			b3RobotJointInfo jointInfo;
>>>>>>> 2ca6172f

				b3RobotJointInfo jointInfo;

				jointInfo.m_parentFrame[1] = -0.025;
				jointInfo.m_childFrame[1] = 0.025;

				if (i > 0)
				{
					m_robotSim.createConstraint(cubeIds[i], -1, cubeIds[i - 1], -1, &jointInfo);
                    m_robotSim.setCollisionFilterGroupMask(cubeIds[i], -1, 0, 0);
				}

				m_robotSim.loadURDF("plane.urdf");
			}
		}

		{
			SliderParams slider("Direct solver", &solverId);
			slider.m_minVal = 0;
			slider.m_maxVal = 1;
			m_guiHelper->getParameterInterface()->registerSliderFloatParameter(slider);
		}
		{
			SliderParams slider("numSolverIterations", &numSolverIterations);
			slider.m_minVal = 50;
			slider.m_maxVal = 1e4;
			m_guiHelper->getParameterInterface()->registerSliderFloatParameter(slider);
		}

		physicsArgs.m_defaultGlobalCFM = 1e-6;
		m_robotSim.setPhysicsEngineParameter(physicsArgs);

		m_robotSim.setGravity(btVector3(0, 0, -10));
		m_robotSim.setNumSolverIterations((int)numSolverIterations);
	}

	virtual void exitPhysics()
	{
		m_robotSim.disconnect();
	}

	void resetCubePosition()
	{
		for (int i = 0; i < numCubes; i++)
		{
                  btVector3 pos (0, i * (btScalar)0.05, 1);
                  btQuaternion quar (0, 0, 0, 1);
			m_robotSim.resetBasePositionAndOrientation(cubeIds[i], pos, quar);
		}
	}
	virtual void stepSimulation(float deltaTime)
	{
		int newSolver = (int)(solverId + 0.5);
		if (newSolver != solver)
		{
			printf("Switching solver, new %d, old %d\n", newSolver, solver);
			solver = newSolver;
			resetCubePosition();
			if (solver)
			{
				physicsArgs.m_constraintSolverType = eConstraintSolverLCP_DANTZIG;
			}
			else
			{
				physicsArgs.m_constraintSolverType = eConstraintSolverLCP_SI;
			}

			m_robotSim.setPhysicsEngineParameter(physicsArgs);
		}
		m_robotSim.setNumSolverIterations((int)numSolverIterations);
		m_robotSim.stepSimulation();
	}
	virtual void renderScene()
	{
		m_robotSim.renderScene();
	}

	virtual bool mouseMoveCallback(float x, float y)
	{
		return m_robotSim.mouseMoveCallback(x, y);
	}
	virtual bool mouseButtonCallback(int button, int state, float x, float y)
	{
		return m_robotSim.mouseButtonCallback(button, state, x, y);
	}
	virtual bool keyboardCallback(int key, int state)
	{
		return false;
	}

	virtual void resetCamera()
	{
<<<<<<< HEAD
		float dist = 1;
		float pitch = -20;
		float yaw = -30;
		float targetPos[3] = {0, 0.2, 0.5};
		m_guiHelper->resetCamera(dist, yaw, pitch, targetPos[0], targetPos[1], targetPos[2]);
=======
		 float dist = 1;
		 float pitch = -20;
		 float yaw = -30;
		 float targetPos[3] = {0, 0.2, 0.5};
		 m_guiHelper->resetCamera(dist, yaw, pitch, targetPos[0], targetPos[1], targetPos[2]);
>>>>>>> 2ca6172f
	}
};

class CommonExampleInterface* FixJointBoxesCreateFunc(struct CommonExampleOptions& options)
{
	return new FixJointBoxes(options.m_guiHelper, options.m_option);
}<|MERGE_RESOLUTION|>--- conflicted
+++ resolved
@@ -61,15 +61,7 @@
 			b3RobotSimulatorLoadUrdfFileArgs args;
 			b3RobotSimulatorChangeDynamicsArgs dynamicsArgs;
 
-<<<<<<< HEAD
-			for (int i = 0; i < numCubes; i++)
-			{
-				args.m_forceOverrideFixedBase = (i == 0);
-				args.m_startPosition.setValue(0, i * 0.05, 1);
-				cubeIds[i] = m_robotSim.loadURDF("cube_small.urdf", args);
-=======
 			b3RobotJointInfo jointInfo;
->>>>>>> 2ca6172f
 
 				b3RobotJointInfo jointInfo;
 
@@ -162,19 +154,11 @@
 
 	virtual void resetCamera()
 	{
-<<<<<<< HEAD
-		float dist = 1;
-		float pitch = -20;
-		float yaw = -30;
-		float targetPos[3] = {0, 0.2, 0.5};
-		m_guiHelper->resetCamera(dist, yaw, pitch, targetPos[0], targetPos[1], targetPos[2]);
-=======
 		 float dist = 1;
 		 float pitch = -20;
 		 float yaw = -30;
 		 float targetPos[3] = {0, 0.2, 0.5};
 		 m_guiHelper->resetCamera(dist, yaw, pitch, targetPos[0], targetPos[1], targetPos[2]);
->>>>>>> 2ca6172f
 	}
 };
 
