
#include "FixJointBoxes.h"

#include "../CommonInterfaces/CommonGraphicsAppInterface.h"
#include "Bullet3Common/b3AlignedObjectArray.h"
#include "../CommonInterfaces/CommonRenderInterface.h"
#include "../CommonInterfaces/CommonExampleInterface.h"
#include "../CommonInterfaces/CommonGUIHelperInterface.h"
#include "../SharedMemory/PhysicsServerSharedMemory.h"
#include "../SharedMemory/PhysicsClientC_API.h"
#include "../SharedMemory/SharedMemoryPublic.h"
#include "../CommonInterfaces/CommonParameterInterface.h"
#include <string>
#include <vector>
#include "../RobotSimulator/b3RobotSimulatorClientAPI.h"

static btScalar numSolverIterations = 1000;
static btScalar solverId = 0;

class FixJointBoxes : public CommonExampleInterface
{
	GUIHelperInterface* m_guiHelper;
	b3RobotSimulatorClientAPI m_robotSim;
	int m_options;
	b3RobotSimulatorSetPhysicsEngineParameters physicsArgs;
	int solver;

	const size_t numCubes = 30;
	std::vector<int> cubeIds;

public:
	FixJointBoxes(GUIHelperInterface* helper, int options)
		: m_guiHelper(helper),
		  m_options(options),
		  cubeIds(numCubes, 0),
		  solver(solverId)
	{
	}

	virtual ~FixJointBoxes()
	{
	}

	virtual void physicsDebugDraw(int debugDrawMode)
	{
		m_robotSim.debugDraw(debugDrawMode);
	}
	virtual void initPhysics()
	{
		int mode = eCONNECT_EXISTING_EXAMPLE_BROWSER;
		m_robotSim.setGuiHelper(m_guiHelper);
		bool connected = m_robotSim.connect(mode);

		b3Printf("robotSim connected = %d", connected);

		m_robotSim.configureDebugVisualizer(COV_ENABLE_RGB_BUFFER_PREVIEW, 0);
		m_robotSim.configureDebugVisualizer(COV_ENABLE_DEPTH_BUFFER_PREVIEW, 0);
		m_robotSim.configureDebugVisualizer(COV_ENABLE_SEGMENTATION_MARK_PREVIEW, 0);

		{
			b3RobotSimulatorLoadUrdfFileArgs args;
			b3RobotSimulatorChangeDynamicsArgs dynamicsArgs;

<<<<<<< HEAD
			for (int i = 0; i < numCubes; i++)
			{
				args.m_forceOverrideFixedBase = (i == 0);
				args.m_startPosition.setValue(0, i * 0.05, 1);
				cubeIds[i] = m_robotSim.loadURDF("cube_small.urdf", args);
=======
			b3RobotJointInfo jointInfo;
>>>>>>> c1e1a0f3

				b3RobotJointInfo jointInfo;

				jointInfo.m_parentFrame[1] = -0.025;
				jointInfo.m_childFrame[1] = 0.025;

				if (i > 0)
				{
					m_robotSim.createConstraint(cubeIds[i], -1, cubeIds[i - 1], -1, &jointInfo);
				}

				m_robotSim.loadURDF("plane.urdf");
			}
		}

		{
			SliderParams slider("Direct solver", &solverId);
			slider.m_minVal = 0;
			slider.m_maxVal = 1;
			m_guiHelper->getParameterInterface()->registerSliderFloatParameter(slider);
		}
		{
			SliderParams slider("numSolverIterations", &numSolverIterations);
			slider.m_minVal = 50;
			slider.m_maxVal = 1e4;
			m_guiHelper->getParameterInterface()->registerSliderFloatParameter(slider);
		}

		physicsArgs.m_defaultGlobalCFM = 1e-6;
		m_robotSim.setPhysicsEngineParameter(physicsArgs);

		m_robotSim.setGravity(btVector3(0, 0, -10));
		m_robotSim.setNumSolverIterations((int)numSolverIterations);
	}

	virtual void exitPhysics()
	{
		m_robotSim.disconnect();
	}

	void resetCubePosition()
	{
		for (int i = 0; i < numCubes; i++)
		{
			btVector3 pos = {0, i * 0.05, 1};
			btQuaternion quar = {0, 0, 0, 1};
			m_robotSim.resetBasePositionAndOrientation(cubeIds[i], pos, quar);
		}
	}
	virtual void stepSimulation(float deltaTime)
	{
		int newSolver = (int)(solverId + 0.5);
		if (newSolver != solver)
		{
			printf("Switching solver, new %d, old %d\n", newSolver, solver);
			solver = newSolver;
			resetCubePosition();
			if (solver)
			{
				physicsArgs.m_constraintSolverType = eConstraintSolverLCP_DANTZIG;
			}
			else
			{
				physicsArgs.m_constraintSolverType = eConstraintSolverLCP_SI;
			}

			m_robotSim.setPhysicsEngineParameter(physicsArgs);
		}
		m_robotSim.setNumSolverIterations((int)numSolverIterations);
		m_robotSim.stepSimulation();
	}
	virtual void renderScene()
	{
		m_robotSim.renderScene();
	}

	virtual bool mouseMoveCallback(float x, float y)
	{
		return m_robotSim.mouseMoveCallback(x, y);
	}
	virtual bool mouseButtonCallback(int button, int state, float x, float y)
	{
		return m_robotSim.mouseButtonCallback(button, state, x, y);
	}
	virtual bool keyboardCallback(int key, int state)
	{
		return false;
	}

	virtual void resetCamera()
	{
<<<<<<< HEAD
		float dist = 1.2;
		float pitch = -20;
		float yaw = 90;
		float targetPos[3] = {.5, 0.6, 0.5};

		m_guiHelper->resetCamera(dist, yaw, pitch, targetPos[0], targetPos[1], targetPos[2]);
=======
		 float dist = 1;
		 float pitch = -20;
		 float yaw = -30;
		 float targetPos[3] = {0, 0.2, 0.5};
		 m_guiHelper->resetCamera(dist, yaw, pitch, targetPos[0], targetPos[1], targetPos[2]);
>>>>>>> c1e1a0f3
	}
};

class CommonExampleInterface* FixJointBoxesCreateFunc(struct CommonExampleOptions& options)
{
	return new FixJointBoxes(options.m_guiHelper, options.m_option);
}<|MERGE_RESOLUTION|>--- conflicted
+++ resolved
@@ -60,16 +60,12 @@
 		{
 			b3RobotSimulatorLoadUrdfFileArgs args;
 			b3RobotSimulatorChangeDynamicsArgs dynamicsArgs;
-
-<<<<<<< HEAD
+      
 			for (int i = 0; i < numCubes; i++)
 			{
 				args.m_forceOverrideFixedBase = (i == 0);
 				args.m_startPosition.setValue(0, i * 0.05, 1);
 				cubeIds[i] = m_robotSim.loadURDF("cube_small.urdf", args);
-=======
-			b3RobotJointInfo jointInfo;
->>>>>>> c1e1a0f3
 
 				b3RobotJointInfo jointInfo;
 
@@ -161,20 +157,12 @@
 
 	virtual void resetCamera()
 	{
-<<<<<<< HEAD
-		float dist = 1.2;
-		float pitch = -20;
-		float yaw = 90;
-		float targetPos[3] = {.5, 0.6, 0.5};
 
-		m_guiHelper->resetCamera(dist, yaw, pitch, targetPos[0], targetPos[1], targetPos[2]);
-=======
 		 float dist = 1;
 		 float pitch = -20;
 		 float yaw = -30;
 		 float targetPos[3] = {0, 0.2, 0.5};
 		 m_guiHelper->resetCamera(dist, yaw, pitch, targetPos[0], targetPos[1], targetPos[2]);
->>>>>>> c1e1a0f3
 	}
 };
 
