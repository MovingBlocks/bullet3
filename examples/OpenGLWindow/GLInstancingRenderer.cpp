--- conflicted
+++ resolved
@@ -2223,11 +2223,7 @@
 		//GLuint lastBindTexture = 0;
 
 		transparentInstances.reserve(totalNumInstances);
-<<<<<<< HEAD
-		
-=======
-
->>>>>>> e87060dc
+
 		float fwd[3];
 		m_data->m_activeCamera->getCameraForwardVector(fwd);
 		b3Vector3 camForwardVec;
