/*
Bullet Continuous Collision Detection and Physics Library
Copyright (c) 2013 Erwin Coumans  http://bulletphysics.org

This software is provided 'as-is', without any express or implied warranty.
In no event will the authors be held liable for any damages arising from the use of this software.
Permission is granted to anyone to use this software for any purpose,
including commercial applications, and to alter it and redistribute it freely,
subject to the following restrictions:

1. The origin of this software must not be misrepresented; you must not claim that you wrote the original software. If you use this software in a product, an acknowledgment in the product documentation would be appreciated but is not required.
2. Altered source versions must be plainly marked as such, and must not be misrepresented as being the original software.
3. This notice may not be removed or altered from any source distribution.
*/

///This file was written by Erwin Coumans

#include "btMultiBodyJointMotor.h"
#include "btMultiBody.h"
#include "btMultiBodyLinkCollider.h"
#include "BulletCollision/CollisionDispatch/btCollisionObject.h"


btMultiBodyJointMotor::btMultiBodyJointMotor(btMultiBody* body, int link, btScalar desiredVelocity, btScalar maxMotorImpulse)
	:btMultiBodyConstraint(body,body,link,body->getLink(link).m_parent,1,true),
	m_desiredVelocity(desiredVelocity),
	m_desiredPosition(0),
	m_kd(1.),
	m_kp(0),
	m_erp(1)
{

	m_maxAppliedImpulse = maxMotorImpulse;
	// the data.m_jacobians never change, so may as well
    // initialize them here


}

void btMultiBodyJointMotor::finalizeMultiDof()
{
	allocateJacobiansMultiDof();
	// note: we rely on the fact that data.m_jacobians are
	// always initialized to zero by the Constraint ctor
	int linkDoF = 0;
	unsigned int offset = 6 + (m_bodyA->getLink(m_linkA).m_dofOffset + linkDoF);

	// row 0: the lower bound
	// row 0: the lower bound
	jacobianA(0)[offset] = 1;

	m_numDofsFinalized = m_jacSizeBoth;
}

btMultiBodyJointMotor::btMultiBodyJointMotor(btMultiBody* body, int link, int linkDoF, btScalar desiredVelocity, btScalar maxMotorImpulse)
	//:btMultiBodyConstraint(body,0,link,-1,1,true),
	:btMultiBodyConstraint(body,body,link,body->getLink(link).m_parent,1,true),
	m_desiredVelocity(desiredVelocity),
	m_desiredPosition(0),
	m_kd(1.),
<<<<<<< HEAD
    m_kp(0),
=======
	m_kp(0),
>>>>>>> 81749e70
    m_erp(1)
{
	btAssert(linkDoF < body->getLink(link).m_dofCount);

	m_maxAppliedImpulse = maxMotorImpulse;

}
btMultiBodyJointMotor::~btMultiBodyJointMotor()
{
}

int btMultiBodyJointMotor::getIslandIdA() const
{
	btMultiBodyLinkCollider* col = m_bodyA->getBaseCollider();
	if (col)
		return col->getIslandTag();
	for (int i=0;i<m_bodyA->getNumLinks();i++)
	{
		if (m_bodyA->getLink(i).m_collider)
			return m_bodyA->getLink(i).m_collider->getIslandTag();
	}
	return -1;
}

int btMultiBodyJointMotor::getIslandIdB() const
{
	btMultiBodyLinkCollider* col = m_bodyB->getBaseCollider();
	if (col)
		return col->getIslandTag();

	for (int i=0;i<m_bodyB->getNumLinks();i++)
	{
		col = m_bodyB->getLink(i).m_collider;
		if (col)
			return col->getIslandTag();
	}
	return -1;
}


void btMultiBodyJointMotor::createConstraintRows(btMultiBodyConstraintArray& constraintRows,
		btMultiBodyJacobianData& data,
		const btContactSolverInfo& infoGlobal)
{
    // only positions need to be updated -- data.m_jacobians and force
    // directions were set in the ctor and never change.
	
	if (m_numDofsFinalized != m_jacSizeBoth)
	{
        finalizeMultiDof();
	}

	//don't crash
	if (m_numDofsFinalized != m_jacSizeBoth)
		return;

	const btScalar posError = 0;
	const btVector3 dummy(0, 0, 0);

	for (int row=0;row<getNumRows();row++)
	{
		btMultiBodySolverConstraint& constraintRow = constraintRows.expandNonInitializing();

        int dof = 0;
        btScalar currentPosition = m_bodyA->getJointPosMultiDof(m_linkA)[dof];
        btScalar currentVelocity = m_bodyA->getJointVelMultiDof(m_linkA)[dof];
        btScalar positionStabiliationTerm = m_erp*(m_desiredPosition-currentPosition)/infoGlobal.m_timeStep;
        btScalar velocityError = (m_desiredVelocity - currentVelocity);
        btScalar rhs =   m_kp * positionStabiliationTerm + currentVelocity+m_kd * velocityError;
        
        
		fillMultiBodyConstraint(constraintRow,data,jacobianA(row),jacobianB(row),dummy,dummy,dummy,dummy,posError,infoGlobal,-m_maxAppliedImpulse,m_maxAppliedImpulse,false,1,false,rhs);
		constraintRow.m_orgConstraint = this;
		constraintRow.m_orgDofIndex = row;
		{
			//expect either prismatic or revolute joint type for now
			btAssert((m_bodyA->getLink(m_linkA).m_jointType == btMultibodyLink::eRevolute)||(m_bodyA->getLink(m_linkA).m_jointType == btMultibodyLink::ePrismatic));
			switch (m_bodyA->getLink(m_linkA).m_jointType)
			{
				case btMultibodyLink::eRevolute:
				{
					constraintRow.m_contactNormal1.setZero();
					constraintRow.m_contactNormal2.setZero();
					btVector3 revoluteAxisInWorld = quatRotate(m_bodyA->getLink(m_linkA).m_cachedWorldTransform.getRotation(),m_bodyA->getLink(m_linkA).m_axes[0].m_topVec);
					constraintRow.m_relpos1CrossNormal=revoluteAxisInWorld;
					constraintRow.m_relpos2CrossNormal=-revoluteAxisInWorld;
					
					break;
				}
				case btMultibodyLink::ePrismatic:
				{
					btVector3 prismaticAxisInWorld = quatRotate(m_bodyA->getLink(m_linkA).m_cachedWorldTransform.getRotation(),m_bodyA->getLink(m_linkA).m_axes[0].m_bottomVec);
					constraintRow.m_contactNormal1=prismaticAxisInWorld;
					constraintRow.m_contactNormal2=-prismaticAxisInWorld;
					constraintRow.m_relpos1CrossNormal.setZero();
					constraintRow.m_relpos2CrossNormal.setZero();
					
					break;
				}
				default:
				{
					btAssert(0);
				}
			};
			
		}

	}

}

<|MERGE_RESOLUTION|>--- conflicted
+++ resolved
@@ -1,176 +1,172 @@
-/*
-Bullet Continuous Collision Detection and Physics Library
-Copyright (c) 2013 Erwin Coumans  http://bulletphysics.org
-
-This software is provided 'as-is', without any express or implied warranty.
-In no event will the authors be held liable for any damages arising from the use of this software.
-Permission is granted to anyone to use this software for any purpose,
-including commercial applications, and to alter it and redistribute it freely,
-subject to the following restrictions:
-
-1. The origin of this software must not be misrepresented; you must not claim that you wrote the original software. If you use this software in a product, an acknowledgment in the product documentation would be appreciated but is not required.
-2. Altered source versions must be plainly marked as such, and must not be misrepresented as being the original software.
-3. This notice may not be removed or altered from any source distribution.
-*/
-
-///This file was written by Erwin Coumans
-
-#include "btMultiBodyJointMotor.h"
-#include "btMultiBody.h"
-#include "btMultiBodyLinkCollider.h"
-#include "BulletCollision/CollisionDispatch/btCollisionObject.h"
-
-
-btMultiBodyJointMotor::btMultiBodyJointMotor(btMultiBody* body, int link, btScalar desiredVelocity, btScalar maxMotorImpulse)
-	:btMultiBodyConstraint(body,body,link,body->getLink(link).m_parent,1,true),
-	m_desiredVelocity(desiredVelocity),
-	m_desiredPosition(0),
-	m_kd(1.),
-	m_kp(0),
-	m_erp(1)
-{
-
-	m_maxAppliedImpulse = maxMotorImpulse;
-	// the data.m_jacobians never change, so may as well
-    // initialize them here
-
-
-}
-
-void btMultiBodyJointMotor::finalizeMultiDof()
-{
-	allocateJacobiansMultiDof();
-	// note: we rely on the fact that data.m_jacobians are
-	// always initialized to zero by the Constraint ctor
-	int linkDoF = 0;
-	unsigned int offset = 6 + (m_bodyA->getLink(m_linkA).m_dofOffset + linkDoF);
-
-	// row 0: the lower bound
-	// row 0: the lower bound
-	jacobianA(0)[offset] = 1;
-
-	m_numDofsFinalized = m_jacSizeBoth;
-}
-
-btMultiBodyJointMotor::btMultiBodyJointMotor(btMultiBody* body, int link, int linkDoF, btScalar desiredVelocity, btScalar maxMotorImpulse)
-	//:btMultiBodyConstraint(body,0,link,-1,1,true),
-	:btMultiBodyConstraint(body,body,link,body->getLink(link).m_parent,1,true),
-	m_desiredVelocity(desiredVelocity),
-	m_desiredPosition(0),
-	m_kd(1.),
-<<<<<<< HEAD
-    m_kp(0),
-=======
-	m_kp(0),
->>>>>>> 81749e70
-    m_erp(1)
-{
-	btAssert(linkDoF < body->getLink(link).m_dofCount);
-
-	m_maxAppliedImpulse = maxMotorImpulse;
-
-}
-btMultiBodyJointMotor::~btMultiBodyJointMotor()
-{
-}
-
-int btMultiBodyJointMotor::getIslandIdA() const
-{
-	btMultiBodyLinkCollider* col = m_bodyA->getBaseCollider();
-	if (col)
-		return col->getIslandTag();
-	for (int i=0;i<m_bodyA->getNumLinks();i++)
-	{
-		if (m_bodyA->getLink(i).m_collider)
-			return m_bodyA->getLink(i).m_collider->getIslandTag();
-	}
-	return -1;
-}
-
-int btMultiBodyJointMotor::getIslandIdB() const
-{
-	btMultiBodyLinkCollider* col = m_bodyB->getBaseCollider();
-	if (col)
-		return col->getIslandTag();
-
-	for (int i=0;i<m_bodyB->getNumLinks();i++)
-	{
-		col = m_bodyB->getLink(i).m_collider;
-		if (col)
-			return col->getIslandTag();
-	}
-	return -1;
-}
-
-
-void btMultiBodyJointMotor::createConstraintRows(btMultiBodyConstraintArray& constraintRows,
-		btMultiBodyJacobianData& data,
-		const btContactSolverInfo& infoGlobal)
-{
-    // only positions need to be updated -- data.m_jacobians and force
-    // directions were set in the ctor and never change.
-	
-	if (m_numDofsFinalized != m_jacSizeBoth)
-	{
-        finalizeMultiDof();
-	}
-
-	//don't crash
-	if (m_numDofsFinalized != m_jacSizeBoth)
-		return;
-
-	const btScalar posError = 0;
-	const btVector3 dummy(0, 0, 0);
-
-	for (int row=0;row<getNumRows();row++)
-	{
-		btMultiBodySolverConstraint& constraintRow = constraintRows.expandNonInitializing();
-
-        int dof = 0;
-        btScalar currentPosition = m_bodyA->getJointPosMultiDof(m_linkA)[dof];
-        btScalar currentVelocity = m_bodyA->getJointVelMultiDof(m_linkA)[dof];
-        btScalar positionStabiliationTerm = m_erp*(m_desiredPosition-currentPosition)/infoGlobal.m_timeStep;
-        btScalar velocityError = (m_desiredVelocity - currentVelocity);
-        btScalar rhs =   m_kp * positionStabiliationTerm + currentVelocity+m_kd * velocityError;
-        
-        
-		fillMultiBodyConstraint(constraintRow,data,jacobianA(row),jacobianB(row),dummy,dummy,dummy,dummy,posError,infoGlobal,-m_maxAppliedImpulse,m_maxAppliedImpulse,false,1,false,rhs);
-		constraintRow.m_orgConstraint = this;
-		constraintRow.m_orgDofIndex = row;
-		{
-			//expect either prismatic or revolute joint type for now
-			btAssert((m_bodyA->getLink(m_linkA).m_jointType == btMultibodyLink::eRevolute)||(m_bodyA->getLink(m_linkA).m_jointType == btMultibodyLink::ePrismatic));
-			switch (m_bodyA->getLink(m_linkA).m_jointType)
-			{
-				case btMultibodyLink::eRevolute:
-				{
-					constraintRow.m_contactNormal1.setZero();
-					constraintRow.m_contactNormal2.setZero();
-					btVector3 revoluteAxisInWorld = quatRotate(m_bodyA->getLink(m_linkA).m_cachedWorldTransform.getRotation(),m_bodyA->getLink(m_linkA).m_axes[0].m_topVec);
-					constraintRow.m_relpos1CrossNormal=revoluteAxisInWorld;
-					constraintRow.m_relpos2CrossNormal=-revoluteAxisInWorld;
-					
-					break;
-				}
-				case btMultibodyLink::ePrismatic:
-				{
-					btVector3 prismaticAxisInWorld = quatRotate(m_bodyA->getLink(m_linkA).m_cachedWorldTransform.getRotation(),m_bodyA->getLink(m_linkA).m_axes[0].m_bottomVec);
-					constraintRow.m_contactNormal1=prismaticAxisInWorld;
-					constraintRow.m_contactNormal2=-prismaticAxisInWorld;
-					constraintRow.m_relpos1CrossNormal.setZero();
-					constraintRow.m_relpos2CrossNormal.setZero();
-					
-					break;
-				}
-				default:
-				{
-					btAssert(0);
-				}
-			};
-			
-		}
-
-	}
-
-}
-
+/*
+Bullet Continuous Collision Detection and Physics Library
+Copyright (c) 2013 Erwin Coumans  http://bulletphysics.org
+
+This software is provided 'as-is', without any express or implied warranty.
+In no event will the authors be held liable for any damages arising from the use of this software.
+Permission is granted to anyone to use this software for any purpose,
+including commercial applications, and to alter it and redistribute it freely,
+subject to the following restrictions:
+
+1. The origin of this software must not be misrepresented; you must not claim that you wrote the original software. If you use this software in a product, an acknowledgment in the product documentation would be appreciated but is not required.
+2. Altered source versions must be plainly marked as such, and must not be misrepresented as being the original software.
+3. This notice may not be removed or altered from any source distribution.
+*/
+
+///This file was written by Erwin Coumans
+
+#include "btMultiBodyJointMotor.h"
+#include "btMultiBody.h"
+#include "btMultiBodyLinkCollider.h"
+#include "BulletCollision/CollisionDispatch/btCollisionObject.h"
+
+
+btMultiBodyJointMotor::btMultiBodyJointMotor(btMultiBody* body, int link, btScalar desiredVelocity, btScalar maxMotorImpulse)
+	:btMultiBodyConstraint(body,body,link,body->getLink(link).m_parent,1,true),
+	m_desiredVelocity(desiredVelocity),
+	m_desiredPosition(0),
+	m_kd(1.),
+	m_kp(0),
+	m_erp(1)
+{
+
+	m_maxAppliedImpulse = maxMotorImpulse;
+	// the data.m_jacobians never change, so may as well
+    // initialize them here
+
+
+}
+
+void btMultiBodyJointMotor::finalizeMultiDof()
+{
+	allocateJacobiansMultiDof();
+	// note: we rely on the fact that data.m_jacobians are
+	// always initialized to zero by the Constraint ctor
+	int linkDoF = 0;
+	unsigned int offset = 6 + (m_bodyA->getLink(m_linkA).m_dofOffset + linkDoF);
+
+	// row 0: the lower bound
+	// row 0: the lower bound
+	jacobianA(0)[offset] = 1;
+
+	m_numDofsFinalized = m_jacSizeBoth;
+}
+
+btMultiBodyJointMotor::btMultiBodyJointMotor(btMultiBody* body, int link, int linkDoF, btScalar desiredVelocity, btScalar maxMotorImpulse)
+	//:btMultiBodyConstraint(body,0,link,-1,1,true),
+	:btMultiBodyConstraint(body,body,link,body->getLink(link).m_parent,1,true),
+	m_desiredVelocity(desiredVelocity),
+	m_desiredPosition(0),
+	m_kd(1.),
+	m_kp(0),
+    m_erp(1)
+{
+	btAssert(linkDoF < body->getLink(link).m_dofCount);
+
+	m_maxAppliedImpulse = maxMotorImpulse;
+
+}
+btMultiBodyJointMotor::~btMultiBodyJointMotor()
+{
+}
+
+int btMultiBodyJointMotor::getIslandIdA() const
+{
+	btMultiBodyLinkCollider* col = m_bodyA->getBaseCollider();
+	if (col)
+		return col->getIslandTag();
+	for (int i=0;i<m_bodyA->getNumLinks();i++)
+	{
+		if (m_bodyA->getLink(i).m_collider)
+			return m_bodyA->getLink(i).m_collider->getIslandTag();
+	}
+	return -1;
+}
+
+int btMultiBodyJointMotor::getIslandIdB() const
+{
+	btMultiBodyLinkCollider* col = m_bodyB->getBaseCollider();
+	if (col)
+		return col->getIslandTag();
+
+	for (int i=0;i<m_bodyB->getNumLinks();i++)
+	{
+		col = m_bodyB->getLink(i).m_collider;
+		if (col)
+			return col->getIslandTag();
+	}
+	return -1;
+}
+
+
+void btMultiBodyJointMotor::createConstraintRows(btMultiBodyConstraintArray& constraintRows,
+		btMultiBodyJacobianData& data,
+		const btContactSolverInfo& infoGlobal)
+{
+    // only positions need to be updated -- data.m_jacobians and force
+    // directions were set in the ctor and never change.
+	
+	if (m_numDofsFinalized != m_jacSizeBoth)
+	{
+        finalizeMultiDof();
+	}
+
+	//don't crash
+	if (m_numDofsFinalized != m_jacSizeBoth)
+		return;
+
+	const btScalar posError = 0;
+	const btVector3 dummy(0, 0, 0);
+
+	for (int row=0;row<getNumRows();row++)
+	{
+		btMultiBodySolverConstraint& constraintRow = constraintRows.expandNonInitializing();
+
+        int dof = 0;
+        btScalar currentPosition = m_bodyA->getJointPosMultiDof(m_linkA)[dof];
+        btScalar currentVelocity = m_bodyA->getJointVelMultiDof(m_linkA)[dof];
+        btScalar positionStabiliationTerm = m_erp*(m_desiredPosition-currentPosition)/infoGlobal.m_timeStep;
+        btScalar velocityError = (m_desiredVelocity - currentVelocity);
+        btScalar rhs =   m_kp * positionStabiliationTerm + currentVelocity+m_kd * velocityError;
+        
+        
+		fillMultiBodyConstraint(constraintRow,data,jacobianA(row),jacobianB(row),dummy,dummy,dummy,dummy,posError,infoGlobal,-m_maxAppliedImpulse,m_maxAppliedImpulse,false,1,false,rhs);
+		constraintRow.m_orgConstraint = this;
+		constraintRow.m_orgDofIndex = row;
+		{
+			//expect either prismatic or revolute joint type for now
+			btAssert((m_bodyA->getLink(m_linkA).m_jointType == btMultibodyLink::eRevolute)||(m_bodyA->getLink(m_linkA).m_jointType == btMultibodyLink::ePrismatic));
+			switch (m_bodyA->getLink(m_linkA).m_jointType)
+			{
+				case btMultibodyLink::eRevolute:
+				{
+					constraintRow.m_contactNormal1.setZero();
+					constraintRow.m_contactNormal2.setZero();
+					btVector3 revoluteAxisInWorld = quatRotate(m_bodyA->getLink(m_linkA).m_cachedWorldTransform.getRotation(),m_bodyA->getLink(m_linkA).m_axes[0].m_topVec);
+					constraintRow.m_relpos1CrossNormal=revoluteAxisInWorld;
+					constraintRow.m_relpos2CrossNormal=-revoluteAxisInWorld;
+					
+					break;
+				}
+				case btMultibodyLink::ePrismatic:
+				{
+					btVector3 prismaticAxisInWorld = quatRotate(m_bodyA->getLink(m_linkA).m_cachedWorldTransform.getRotation(),m_bodyA->getLink(m_linkA).m_axes[0].m_bottomVec);
+					constraintRow.m_contactNormal1=prismaticAxisInWorld;
+					constraintRow.m_contactNormal2=-prismaticAxisInWorld;
+					constraintRow.m_relpos1CrossNormal.setZero();
+					constraintRow.m_relpos2CrossNormal.setZero();
+					
+					break;
+				}
+				default:
+				{
+					btAssert(0);
+				}
+			};
+			
+		}
+
+	}
+
+}
+