/*

***************************************************************************************************
**
** profile.cpp
**
** Real-Time Hierarchical Profiling for Game Programming Gems 3
**
** by Greg Hjelstrom & Byon Garrabrant
**
***************************************************************************************************/

// Credits: The Clock class was inspired by the Timer classes in
// Ogre (www.ogre3d.org).

#include "btQuickprof.h"
#include "btThreads.h"




#ifdef __CELLOS_LV2__
#include <sys/sys_time.h>
#include <sys/time_util.h>
#include <stdio.h>
#endif

#if defined (SUNOS) || defined (__SUNOS__)
#include <stdio.h>
#endif
#ifdef __APPLE__
#include <mach/mach_time.h>
#include <TargetConditionals.h>
#endif

#if defined(WIN32) || defined(_WIN32)

#define BT_USE_WINDOWS_TIMERS
#define WIN32_LEAN_AND_MEAN
#define NOWINRES
#define NOMCX
#define NOIME

#ifdef _XBOX
	#include <Xtl.h>
#else //_XBOX
	#include <windows.h>

#if WINVER <0x0602
#define GetTickCount64 GetTickCount
#endif

#endif //_XBOX

#include <time.h>


#else //_WIN32
#include <sys/time.h>

#ifdef BT_LINUX_REALTIME
//required linking against rt (librt)
#include <time.h>
#endif //BT_LINUX_REALTIME

#endif //_WIN32

#define mymin(a,b) (a > b ? a : b)

struct btClockData
{

#ifdef BT_USE_WINDOWS_TIMERS
	LARGE_INTEGER mClockFrequency;
	LONGLONG mStartTick;
	LARGE_INTEGER mStartTime;
#else
#ifdef __CELLOS_LV2__
	uint64_t	mStartTime;
#else
#ifdef __APPLE__
    uint64_t mStartTimeNano;
#endif
	struct timeval mStartTime;
#endif
#endif //__CELLOS_LV2__

};

///The btClock is a portable basic clock that measures accurate time in seconds, use for profiling.
btClock::btClock()
{
	m_data = new btClockData;
#ifdef BT_USE_WINDOWS_TIMERS
	QueryPerformanceFrequency(&m_data->mClockFrequency);
#endif
	reset();
}

btClock::~btClock()
{
	delete m_data;
}

btClock::btClock(const btClock& other)
{
	m_data = new btClockData;
	*m_data = *other.m_data;
}

btClock& btClock::operator=(const btClock& other)
{
	*m_data = *other.m_data;
	return *this;
}


	/// Resets the initial reference time.
void btClock::reset()
{
#ifdef BT_USE_WINDOWS_TIMERS
	QueryPerformanceCounter(&m_data->mStartTime);
	m_data->mStartTick = GetTickCount64();
#else
#ifdef __CELLOS_LV2__

	typedef uint64_t  ClockSize;
	ClockSize newTime;
	//__asm __volatile__( "mftb %0" : "=r" (newTime) : : "memory");
	SYS_TIMEBASE_GET( newTime );
	m_data->mStartTime = newTime;
#else
#ifdef __APPLE__
    m_data->mStartTimeNano = mach_absolute_time();
#endif
	gettimeofday(&m_data->mStartTime, 0);
#endif
#endif
}

/// Returns the time in ms since the last call to reset or since
/// the btClock was created.
unsigned long long int btClock::getTimeMilliseconds()
{
#ifdef BT_USE_WINDOWS_TIMERS
	LARGE_INTEGER currentTime;
	QueryPerformanceCounter(&currentTime);
	LONGLONG elapsedTime = currentTime.QuadPart -
		m_data->mStartTime.QuadPart;
		// Compute the number of millisecond ticks elapsed.
	unsigned long msecTicks = (unsigned long)(1000 * elapsedTime /
		m_data->mClockFrequency.QuadPart);

		return msecTicks;
#else

#ifdef __CELLOS_LV2__
		uint64_t freq=sys_time_get_timebase_frequency();
		double dFreq=((double) freq) / 1000.0;
		typedef uint64_t  ClockSize;
		ClockSize newTime;
		SYS_TIMEBASE_GET( newTime );
		//__asm __volatile__( "mftb %0" : "=r" (newTime) : : "memory");

		return (unsigned long int)((double(newTime-m_data->mStartTime)) / dFreq);
#else

		struct timeval currentTime;
		gettimeofday(&currentTime, 0);
		return (currentTime.tv_sec - m_data->mStartTime.tv_sec) * 1000 +
			(currentTime.tv_usec - m_data->mStartTime.tv_usec) / 1000;
#endif //__CELLOS_LV2__
#endif
}

	/// Returns the time in us since the last call to reset or since
	/// the Clock was created.
unsigned long long int btClock::getTimeMicroseconds()
{
#ifdef BT_USE_WINDOWS_TIMERS
	//see https://msdn.microsoft.com/en-us/library/windows/desktop/dn553408(v=vs.85).aspx	
		LARGE_INTEGER currentTime, elapsedTime;
		
		QueryPerformanceCounter(&currentTime);
		elapsedTime.QuadPart = currentTime.QuadPart - 
			m_data->mStartTime.QuadPart;
		elapsedTime.QuadPart *= 1000000;
		elapsedTime.QuadPart /= m_data->mClockFrequency.QuadPart;

		return (unsigned long long) elapsedTime.QuadPart;
#else

#ifdef __CELLOS_LV2__
		uint64_t freq=sys_time_get_timebase_frequency();
		double dFreq=((double) freq)/ 1000000.0;
		typedef uint64_t  ClockSize;
		ClockSize newTime;
		//__asm __volatile__( "mftb %0" : "=r" (newTime) : : "memory");
		SYS_TIMEBASE_GET( newTime );

		return (unsigned long int)((double(newTime-m_data->mStartTime)) / dFreq);
#else

		struct timeval currentTime;
		gettimeofday(&currentTime, 0);
		return (currentTime.tv_sec - m_data->mStartTime.tv_sec) * 1000000 +
			(currentTime.tv_usec - m_data->mStartTime.tv_usec);
#endif//__CELLOS_LV2__
#endif
}

unsigned long long int btClock::getTimeNanoseconds()
{
#ifdef BT_USE_WINDOWS_TIMERS
	//see https://msdn.microsoft.com/en-us/library/windows/desktop/dn553408(v=vs.85).aspx
		LARGE_INTEGER currentTime, elapsedTime;
		
		QueryPerformanceCounter(&currentTime);
		elapsedTime.QuadPart = currentTime.QuadPart - 
			m_data->mStartTime.QuadPart;
		elapsedTime.QuadPart *= 1000000000;
		elapsedTime.QuadPart /= m_data->mClockFrequency.QuadPart;

		return (unsigned long long) elapsedTime.QuadPart;
#else

#ifdef __CELLOS_LV2__
		uint64_t freq=sys_time_get_timebase_frequency();
		double dFreq=((double) freq)/ 1e9;
		typedef uint64_t  ClockSize;
		ClockSize newTime;
		//__asm __volatile__( "mftb %0" : "=r" (newTime) : : "memory");
		SYS_TIMEBASE_GET( newTime );

		return (unsigned long int)((double(newTime-m_data->mStartTime)) / dFreq);
#else
#ifdef __APPLE__
    uint64_t ticks = mach_absolute_time() - m_data->mStartTimeNano;
    static long double conversion = 0.0L;
    if( 0.0L == conversion )
    {
        // attempt to get conversion to nanoseconds
        mach_timebase_info_data_t info;
        int err = mach_timebase_info( &info );
        if( err )
        {
            btAssert(0);
            conversion = 1.;
        }
        conversion = info.numer / info.denom;
    }
    return (ticks * conversion);

    
#else//__APPLE__
    
#ifdef BT_LINUX_REALTIME
    timespec ts;
    clock_gettime(CLOCK_REALTIME,&ts);
    return 1000000000*ts.tv_sec + ts.tv_nsec;
#else
    	struct timeval currentTime;
		gettimeofday(&currentTime, 0);
		return (currentTime.tv_sec - m_data->mStartTime.tv_sec) * 1e9 +
			(currentTime.tv_usec - m_data->mStartTime.tv_usec)*1000;
#endif //BT_LINUX_REALTIME

#endif//__APPLE__
#endif//__CELLOS_LV2__
#endif 
}


/// Returns the time in s since the last call to reset or since 
/// the Clock was created.
btScalar btClock::getTimeSeconds()
{
	static const btScalar microseconds_to_seconds = btScalar(0.000001);
	return btScalar(getTimeMicroseconds()) * microseconds_to_seconds;
}

#ifndef BT_NO_PROFILE


static btClock gProfileClock;


inline void Profile_Get_Ticks(unsigned long int * ticks)
{
	*ticks = (unsigned long int)gProfileClock.getTimeMicroseconds();
}

inline float Profile_Get_Tick_Rate(void)
{
//	return 1000000.f;
	return 1000.f;

}


/***************************************************************************************************
**
** CProfileNode
**
***************************************************************************************************/

/***********************************************************************************************
 * INPUT:                                                                                      *
 * name - pointer to a static string which is the name of this profile node                    *
 * parent - parent pointer                                                                     *
 *                                                                                             *
 * WARNINGS:                                                                                   *
 * The name is assumed to be a static pointer, only the pointer is stored and compared for     *
 * efficiency reasons.                                                                         *
 *=============================================================================================*/
CProfileNode::CProfileNode( const char * name, CProfileNode * parent ) :
	Name( name ),
	TotalCalls( 0 ),
	TotalTime( 0 ),
	StartTime( 0 ),
	RecursionCounter( 0 ),
	Parent( parent ),
	Child( NULL ),
	Sibling( NULL ),
	m_userPtr(0)
{
	Reset();
}


void	CProfileNode::CleanupMemory()
{
	delete ( Child);
	Child = NULL;
	delete ( Sibling);
	Sibling = NULL;
}

CProfileNode::~CProfileNode( void )
{
	CleanupMemory();
}


/***********************************************************************************************
 * INPUT:                                                                                      *
 * name - static string pointer to the name of the node we are searching for                   *
 *                                                                                             *
 * WARNINGS:                                                                                   *
 * All profile names are assumed to be static strings so this function uses pointer compares   *
 * to find the named node.                                                                     *
 *=============================================================================================*/
CProfileNode * CProfileNode::Get_Sub_Node( const char * name )
{
	// Try to find this sub node
	CProfileNode * child = Child;
	while ( child ) {
		if ( child->Name == name ) {
			return child;
		}
		child = child->Sibling;
	}

	// We didn't find it, so add it

	CProfileNode * node = new CProfileNode( name, this );
	node->Sibling = Child;
	Child = node;
	return node;
}


void	CProfileNode::Reset( void )
{
	TotalCalls = 0;
	TotalTime = 0.0f;


	if ( Child ) {
		Child->Reset();
	}
	if ( Sibling ) {
		Sibling->Reset();
	}
}


void	CProfileNode::Call( void )
{
	TotalCalls++;
	if (RecursionCounter++ == 0) {
		Profile_Get_Ticks(&StartTime);
	}
}


bool	CProfileNode::Return( void )
{
	if ( --RecursionCounter == 0 && TotalCalls != 0 ) {
		unsigned long int time;
		Profile_Get_Ticks(&time);

		time-=StartTime;
		TotalTime += (float)time / Profile_Get_Tick_Rate();
	}
	return ( RecursionCounter == 0 );
}


/***************************************************************************************************
**
** CProfileIterator
**
***************************************************************************************************/
CProfileIterator::CProfileIterator( CProfileNode * start )
{
	CurrentParent = start;
	CurrentChild = CurrentParent->Get_Child();
}


void	CProfileIterator::First(void)
{
	CurrentChild = CurrentParent->Get_Child();
}


void	CProfileIterator::Next(void)
{
	CurrentChild = CurrentChild->Get_Sibling();
}


bool	CProfileIterator::Is_Done(void)
{
	return CurrentChild == NULL;
}


void	CProfileIterator::Enter_Child( int index )
{
	CurrentChild = CurrentParent->Get_Child();
	while ( (CurrentChild != NULL) && (index != 0) ) {
		index--;
		CurrentChild = CurrentChild->Get_Sibling();
	}

	if ( CurrentChild != NULL ) {
		CurrentParent = CurrentChild;
		CurrentChild = CurrentParent->Get_Child();
	}
}


void	CProfileIterator::Enter_Parent( void )
{
	if ( CurrentParent->Get_Parent() != NULL ) {
		CurrentParent = CurrentParent->Get_Parent();
	}
	CurrentChild = CurrentParent->Get_Child();
}


/***************************************************************************************************
**
** CProfileManager
**
***************************************************************************************************/




CProfileNode	gRoots[BT_QUICKPROF_MAX_THREAD_COUNT]={
	CProfileNode("Root",NULL),CProfileNode("Root",NULL),CProfileNode("Root",NULL),CProfileNode("Root",NULL),
	CProfileNode("Root",NULL),CProfileNode("Root",NULL),CProfileNode("Root",NULL),CProfileNode("Root",NULL),
	CProfileNode("Root",NULL),CProfileNode("Root",NULL),CProfileNode("Root",NULL),CProfileNode("Root",NULL),
	CProfileNode("Root",NULL),CProfileNode("Root",NULL),CProfileNode("Root",NULL),CProfileNode("Root",NULL),
	CProfileNode("Root",NULL),CProfileNode("Root",NULL),CProfileNode("Root",NULL),CProfileNode("Root",NULL),
	CProfileNode("Root",NULL),CProfileNode("Root",NULL),CProfileNode("Root",NULL),CProfileNode("Root",NULL),
	CProfileNode("Root",NULL),CProfileNode("Root",NULL),CProfileNode("Root",NULL),CProfileNode("Root",NULL),
	CProfileNode("Root",NULL),CProfileNode("Root",NULL),CProfileNode("Root",NULL),CProfileNode("Root",NULL),
	CProfileNode("Root",NULL),CProfileNode("Root",NULL),CProfileNode("Root",NULL),CProfileNode("Root",NULL),
	CProfileNode("Root",NULL),CProfileNode("Root",NULL),CProfileNode("Root",NULL),CProfileNode("Root",NULL),
	CProfileNode("Root",NULL),CProfileNode("Root",NULL),CProfileNode("Root",NULL),CProfileNode("Root",NULL),
	CProfileNode("Root",NULL),CProfileNode("Root",NULL),CProfileNode("Root",NULL),CProfileNode("Root",NULL),
	CProfileNode("Root",NULL),CProfileNode("Root",NULL),CProfileNode("Root",NULL),CProfileNode("Root",NULL),
	CProfileNode("Root",NULL),CProfileNode("Root",NULL),CProfileNode("Root",NULL),CProfileNode("Root",NULL),
	CProfileNode("Root",NULL),CProfileNode("Root",NULL),CProfileNode("Root",NULL),CProfileNode("Root",NULL),
	CProfileNode("Root",NULL),CProfileNode("Root",NULL),CProfileNode("Root",NULL),CProfileNode("Root",NULL)
};


CProfileNode* gCurrentNodes[BT_QUICKPROF_MAX_THREAD_COUNT]=
{
	&gRoots[ 0],	&gRoots[ 1],	&gRoots[ 2],	&gRoots[ 3],
	&gRoots[ 4],	&gRoots[ 5],	&gRoots[ 6],	&gRoots[ 7],
	&gRoots[ 8],	&gRoots[ 9],	&gRoots[10],	&gRoots[11],
	&gRoots[12],	&gRoots[13],	&gRoots[14],	&gRoots[15],
	&gRoots[16],	&gRoots[17],	&gRoots[18],	&gRoots[19],
	&gRoots[20],	&gRoots[21],	&gRoots[22],	&gRoots[23],
	&gRoots[24],	&gRoots[25],	&gRoots[26],	&gRoots[27],
	&gRoots[28],	&gRoots[29],	&gRoots[30],	&gRoots[31],
	&gRoots[32],	&gRoots[33],	&gRoots[34],	&gRoots[35],
	&gRoots[36],	&gRoots[37],	&gRoots[38],	&gRoots[39],
	&gRoots[40],	&gRoots[41],	&gRoots[42],	&gRoots[43],
	&gRoots[44],	&gRoots[45],	&gRoots[46],	&gRoots[47],
	&gRoots[48],	&gRoots[49],	&gRoots[50],	&gRoots[51],
	&gRoots[52],	&gRoots[53],	&gRoots[54],	&gRoots[55],
	&gRoots[56],	&gRoots[57],	&gRoots[58],	&gRoots[59],
	&gRoots[60],	&gRoots[61],	&gRoots[62],	&gRoots[63],
};


int				CProfileManager::FrameCounter = 0;
unsigned long int			CProfileManager::ResetTime = 0;

CProfileIterator *	CProfileManager::Get_Iterator( void )
{ 

		int threadIndex = btQuickprofGetCurrentThreadIndex2();
		if ((threadIndex<0) || threadIndex >= BT_QUICKPROF_MAX_THREAD_COUNT)
			return 0;

		return new CProfileIterator( &gRoots[threadIndex]); 
}

void						CProfileManager::CleanupMemory(void)
{
	for (int i=0;i<BT_QUICKPROF_MAX_THREAD_COUNT;i++)
	{
		gRoots[i].CleanupMemory();
	}
}


/***********************************************************************************************
 * CProfileManager::Start_Profile -- Begin a named profile                                    *
 *                                                                                             *
 * Steps one level deeper into the tree, if a child already exists with the specified name     *
 * then it accumulates the profiling; otherwise a new child node is added to the profile tree. *
 *                                                                                             *
 * INPUT:                                                                                      *
 * name - name of this profiling record                                                        *
 *                                                                                             *
 * WARNINGS:                                                                                   *
 * The string used is assumed to be a static string; pointer compares are used throughout      *
 * the profiling code for efficiency.                                                          *
 *=============================================================================================*/
void	CProfileManager::Start_Profile( const char * name )
{
	int threadIndex = btQuickprofGetCurrentThreadIndex2();
	if ((threadIndex<0) || threadIndex >= BT_QUICKPROF_MAX_THREAD_COUNT)
		return;

	if (name != gCurrentNodes[threadIndex]->Get_Name()) {
		gCurrentNodes[threadIndex] = gCurrentNodes[threadIndex]->Get_Sub_Node( name );
	}

	gCurrentNodes[threadIndex]->Call();
}


/***********************************************************************************************
 * CProfileManager::Stop_Profile -- Stop timing and record the results.                       *
 *=============================================================================================*/
void	CProfileManager::Stop_Profile( void )
{
	int threadIndex = btQuickprofGetCurrentThreadIndex2();
	if ((threadIndex<0) || threadIndex >= BT_QUICKPROF_MAX_THREAD_COUNT)
		return;

	// Return will indicate whether we should back up to our parent (we may
	// be profiling a recursive function)
	if (gCurrentNodes[threadIndex]->Return()) {
		gCurrentNodes[threadIndex] = gCurrentNodes[threadIndex]->Get_Parent();
	}
}






/***********************************************************************************************
 * CProfileManager::Reset -- Reset the contents of the profiling system                       *
 *                                                                                             *
 *    This resets everything except for the tree structure.  All of the timing data is reset.  *
 *=============================================================================================*/
void	CProfileManager::Reset( void )
{
	gProfileClock.reset();
	int threadIndex = btQuickprofGetCurrentThreadIndex2();
	if ((threadIndex<0) || threadIndex >= BT_QUICKPROF_MAX_THREAD_COUNT)
		return;
	gRoots[threadIndex].Reset();
	gRoots[threadIndex].Call();
	FrameCounter = 0;
	Profile_Get_Ticks(&ResetTime);
}


/***********************************************************************************************
 * CProfileManager::Increment_Frame_Counter -- Increment the frame counter                    *
 *=============================================================================================*/
void CProfileManager::Increment_Frame_Counter( void )
{
	FrameCounter++;
}


/***********************************************************************************************
 * CProfileManager::Get_Time_Since_Reset -- returns the elapsed time since last reset         *
 *=============================================================================================*/
float CProfileManager::Get_Time_Since_Reset( void )
{
	unsigned long int time;
	Profile_Get_Ticks(&time);
	time -= ResetTime;
	return (float)time / Profile_Get_Tick_Rate();
}

#include <stdio.h>

void	CProfileManager::dumpRecursive(CProfileIterator* profileIterator, int spacing)
{
	profileIterator->First();
	if (profileIterator->Is_Done())
		return;

	float accumulated_time=0,parent_time = profileIterator->Is_Root() ? CProfileManager::Get_Time_Since_Reset() : profileIterator->Get_Current_Parent_Total_Time();
	int i;
	int frames_since_reset = CProfileManager::Get_Frame_Count_Since_Reset();
	for (i=0;i<spacing;i++)	printf(".");
	printf("----------------------------------\n");
	for (i=0;i<spacing;i++)	printf(".");
	printf("Profiling: %s (total running time: %.3f ms) ---\n",	profileIterator->Get_Current_Parent_Name(), parent_time );
	float totalTime = 0.f;


	int numChildren = 0;

	for (i = 0; !profileIterator->Is_Done(); i++,profileIterator->Next())
	{
		numChildren++;
		float current_total_time = profileIterator->Get_Current_Total_Time();
		accumulated_time += current_total_time;
		float fraction = parent_time > SIMD_EPSILON ? (current_total_time / parent_time) * 100 : 0.f;
		{
			int i;	for (i=0;i<spacing;i++)	printf(".");
		}
		printf("%d -- %s (%.2f %%) :: %.3f ms / frame (%d calls)\n",i, profileIterator->Get_Current_Name(), fraction,(current_total_time / (double)frames_since_reset),profileIterator->Get_Current_Total_Calls());
		totalTime += current_total_time;
		//recurse into children
	}

	if (parent_time < accumulated_time)
	{
		//printf("what's wrong\n");
	}
	for (i=0;i<spacing;i++)	printf(".");
	printf("%s (%.3f %%) :: %.3f ms\n", "Unaccounted:",parent_time > SIMD_EPSILON ? ((parent_time - accumulated_time) / parent_time) * 100 : 0.f, parent_time - accumulated_time);

	for (i=0;i<numChildren;i++)
	{
		profileIterator->Enter_Child(i);
		dumpRecursive(profileIterator,spacing+3);
		profileIterator->Enter_Parent();
	}
}



void	CProfileManager::dumpAll()
{
	CProfileIterator* profileIterator = 0;
	profileIterator = CProfileManager::Get_Iterator();

	dumpRecursive(profileIterator,0);

	CProfileManager::Release_Iterator(profileIterator);
}




unsigned int btQuickprofGetCurrentThreadIndex2()
{
#if BT_THREADSAFE
<<<<<<< HEAD
    return btGetCurrentThreadIndex();
#else // #if BT_THREADSAFE
	const unsigned int kNullIndex = ~0U;
#ifdef _WIN32
    #if defined(__MINGW32__) || defined(__MINGW64__)
        static __thread unsigned int sThreadIndex = kNullIndex;
    #else
        __declspec( thread ) static unsigned int sThreadIndex = kNullIndex;
    #endif
#else
#ifdef __APPLE__
	#if TARGET_OS_IPHONE
		unsigned int sThreadIndex = 0;
		return -1;
	#else
		static __thread unsigned int sThreadIndex = kNullIndex;
	#endif
#else//__APPLE__
#if __linux__
	static __thread unsigned int sThreadIndex = kNullIndex;
=======
  return btGetCurrentThreadIndex();
#else
#if defined(BT_HAVE_TLS)
  static __thread unsigned int sThreadIndex = kNullIndex;
#elif defined(_WIN32)
  __declspec(thread) static unsigned int sThreadIndex = kNullIndex;
>>>>>>> 6214ce5f
#else
	unsigned int sThreadIndex = 0;
	return -1;
#endif
#endif//__APPLE__
	
#endif
	static int gThreadCounter=0;

<<<<<<< HEAD
	if ( sThreadIndex == kNullIndex )
	{
		sThreadIndex = gThreadCounter++;
	}
	return sThreadIndex;
#endif // #else // #if BT_THREADSAFE
=======
  static int gThreadCounter = 0;

  if (sThreadIndex == kNullIndex) {
    sThreadIndex = gThreadCounter++;
  }
  return sThreadIndex;
#endif //BT_THREADSAFE
>>>>>>> 6214ce5f
}

void	btEnterProfileZoneDefault(const char* name)
{
	CProfileManager::Start_Profile( name ); 
}
void	btLeaveProfileZoneDefault()
{
	CProfileManager::Stop_Profile(); 
}


#else
void	btEnterProfileZoneDefault(const char* name)
{
}
void	btLeaveProfileZoneDefault()
{
}
#endif //BT_NO_PROFILE





static btEnterProfileZoneFunc* bts_enterFunc = btEnterProfileZoneDefault;
static btLeaveProfileZoneFunc* bts_leaveFunc = btLeaveProfileZoneDefault;

void btEnterProfileZone(const char* name)
{
	(bts_enterFunc)(name);
}
void btLeaveProfileZone()
{
	(bts_leaveFunc)();
}

btEnterProfileZoneFunc* btGetCurrentEnterProfileZoneFunc()
{
	return bts_enterFunc ;
}
btLeaveProfileZoneFunc* btGetCurrentLeaveProfileZoneFunc()
{
	return bts_leaveFunc;
}


void btSetCustomEnterProfileZoneFunc(btEnterProfileZoneFunc* enterFunc)
{
	bts_enterFunc = enterFunc;
}
void btSetCustomLeaveProfileZoneFunc(btLeaveProfileZoneFunc* leaveFunc)
{
	bts_leaveFunc = leaveFunc;
}

CProfileSample::CProfileSample( const char * name )
{ 
	btEnterProfileZone(name);
}

CProfileSample::~CProfileSample( void )					
{ 
	btLeaveProfileZone();
}
<|MERGE_RESOLUTION|>--- conflicted
+++ resolved
@@ -680,58 +680,44 @@
 	CProfileManager::Release_Iterator(profileIterator);
 }
 
-
-
-
-unsigned int btQuickprofGetCurrentThreadIndex2()
-{
+// clang-format off
+#if defined(_WIN32) && (defined(__MINGW32__) || defined(__MINGW64__))
+  #define BT_HAVE_TLS 1
+#elif __APPLE__ && !TARGET_OS_IPHONE
+  // TODO: Modern versions of iOS support TLS now with updated version checking.
+  #define BT_HAVE_TLS 1
+#elif __linux__
+  #define BT_HAVE_TLS 1
+#endif
+
+// __thread is broken on Andorid clang until r12b. See
+// https://github.com/android-ndk/ndk/issues/8
+#if defined(__ANDROID__) && defined(__clang__)
+  #if __has_include(<android/ndk-version.h>)
+    #include <android/ndk-version.h>
+  #endif  // __has_include(<android/ndk-version.h>)
+  #if defined(__NDK_MAJOR__) && \
+    ((__NDK_MAJOR__ < 12) || ((__NDK_MAJOR__ == 12) && (__NDK_MINOR__ < 1)))
+    #undef BT_HAVE_TLS
+  #endif
+#endif  // defined(__ANDROID__) && defined(__clang__)
+// clang-format on
+
+unsigned int btQuickprofGetCurrentThreadIndex2() {
+  const unsigned int kNullIndex = ~0U;
+
 #if BT_THREADSAFE
-<<<<<<< HEAD
-    return btGetCurrentThreadIndex();
-#else // #if BT_THREADSAFE
-	const unsigned int kNullIndex = ~0U;
-#ifdef _WIN32
-    #if defined(__MINGW32__) || defined(__MINGW64__)
-        static __thread unsigned int sThreadIndex = kNullIndex;
-    #else
-        __declspec( thread ) static unsigned int sThreadIndex = kNullIndex;
-    #endif
-#else
-#ifdef __APPLE__
-	#if TARGET_OS_IPHONE
-		unsigned int sThreadIndex = 0;
-		return -1;
-	#else
-		static __thread unsigned int sThreadIndex = kNullIndex;
-	#endif
-#else//__APPLE__
-#if __linux__
-	static __thread unsigned int sThreadIndex = kNullIndex;
-=======
   return btGetCurrentThreadIndex();
 #else
 #if defined(BT_HAVE_TLS)
   static __thread unsigned int sThreadIndex = kNullIndex;
 #elif defined(_WIN32)
   __declspec(thread) static unsigned int sThreadIndex = kNullIndex;
->>>>>>> 6214ce5f
-#else
-	unsigned int sThreadIndex = 0;
-	return -1;
-#endif
-#endif//__APPLE__
-	
-#endif
-	static int gThreadCounter=0;
-
-<<<<<<< HEAD
-	if ( sThreadIndex == kNullIndex )
-	{
-		sThreadIndex = gThreadCounter++;
-	}
-	return sThreadIndex;
-#endif // #else // #if BT_THREADSAFE
-=======
+#else
+  unsigned int sThreadIndex = 0;
+  return -1;
+#endif
+
   static int gThreadCounter = 0;
 
   if (sThreadIndex == kNullIndex) {
@@ -739,7 +725,6 @@
   }
   return sThreadIndex;
 #endif //BT_THREADSAFE
->>>>>>> 6214ce5f
 }
 
 void	btEnterProfileZoneDefault(const char* name)
