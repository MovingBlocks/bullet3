--- conflicted
+++ resolved
@@ -124,10 +124,6 @@
 	btCollisionShape* getCollisionShapeByIndex(int index);
 	int getNumRigidBodies() const;
 	btCollisionObject* getRigidBodyByIndex(int index) const;
-<<<<<<< HEAD
-	//int getNumConstraints() const;
-=======
->>>>>>> 59fcf7ca
 
 	int getNumBvhs() const;
 	btOptimizedBvh*  getBvhByIndex(int index) const;
